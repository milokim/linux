--- conflicted
+++ resolved
@@ -50,21 +50,6 @@
  * The tone frequency of beep generator on IDT/STAC codecs is
  * defined from the 8bit tone parameter, in Hz,
  *    freq = 48000 * (257 - tone) / 1024
-<<<<<<< HEAD
- * that is from 12kHz to 93.75kHz in step of 46.875 hz
- */
-static int beep_linear_tone(struct hda_beep *beep, int hz)
-{
-	hz *= 1000; /* fixed point */
-	hz = hz - DIGBEEP_HZ_MIN;
-	if (hz < 0)
-		hz = 0; /* turn off PC beep*/
-	else if (hz >= (DIGBEEP_HZ_MAX - DIGBEEP_HZ_MIN))
-		hz = 0xff;
-	else {
-		hz /= DIGBEEP_HZ_STEP;
-		hz++;
-=======
  * that is from 12kHz to 93.75Hz in steps of 46.875 Hz
  */
 static int beep_linear_tone(struct hda_beep *beep, int hz)
@@ -81,7 +66,6 @@
 	else {
 		hz /= DIGBEEP_HZ_STEP;
 		hz = 255 - hz;
->>>>>>> 80ffb3cc
 	}
 	return hz;
 }
