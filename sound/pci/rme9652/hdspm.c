/*
 *   ALSA driver for RME Hammerfall DSP MADI audio interface(s)
 *
 *      Copyright (c) 2003 Winfried Ritsch (IEM)
 *      code based on hdsp.c   Paul Davis
 *                             Marcus Andersson
 *                             Thomas Charbonnel
 *      Modified 2006-06-01 for AES32 support by Remy Bruno
 *                                               <remy.bruno@trinnov.com>
 *
 *      Modified 2009-04-13 for proper metering by Florian Faber
 *                                               <faber@faberman.de>
 *
 *      Modified 2009-04-14 for native float support by Florian Faber
 *                                               <faber@faberman.de>
 *
 *      Modified 2009-04-26 fixed bug in rms metering by Florian Faber
 *                                               <faber@faberman.de>
 *
 *      Modified 2009-04-30 added hw serial number support by Florian Faber
 *
 *      Modified 2011-01-14 added S/PDIF input on RayDATs by Adrian Knoth
 *
 *	Modified 2011-01-25 variable period sizes on RayDAT/AIO by Adrian Knoth
 *
 *   This program is free software; you can redistribute it and/or modify
 *   it under the terms of the GNU General Public License as published by
 *   the Free Software Foundation; either version 2 of the License, or
 *   (at your option) any later version.
 *
 *   This program is distributed in the hope that it will be useful,
 *   but WITHOUT ANY WARRANTY; without even the implied warranty of
 *   MERCHANTABILITY or FITNESS FOR A PARTICULAR PURPOSE.  See the
 *   GNU General Public License for more details.
 *
 *   You should have received a copy of the GNU General Public License
 *   along with this program; if not, write to the Free Software
 *   Foundation, Inc., 59 Temple Place, Suite 330, Boston, MA  02111-1307 USA
 *
 */

/* *************    Register Documentation   *******************************************************
 *
 * Work in progress! Documentation is based on the code in this file.
 *
 * --------- HDSPM_controlRegister ---------
 * :7654.3210:7654.3210:7654.3210:7654.3210: bit number per byte
 * :||||.||||:||||.||||:||||.||||:||||.||||:
 * :3322.2222:2222.1111:1111.1100:0000.0000: bit number
 * :1098.7654:3210.9876:5432.1098:7654.3210: 0..31
 * :||||.||||:||||.||||:||||.||||:||||.||||:
 * :8421.8421:8421.8421:8421.8421:8421.8421: hex digit
 * :    .    :    .    :    .    :  x .    :  HDSPM_AudioInterruptEnable \_ setting both bits
 * :    .    :    .    :    .    :    .   x:  HDSPM_Start                /  enables audio IO
 * :    .    :    .    :    .    :   x.    :  HDSPM_ClockModeMaster - 1: Master, 0: Slave
 * :    .    :    .    :    .    :    .210 :  HDSPM_LatencyMask - 3 Bit value for latency
 * :    .    :    .    :    .    :    .    :      0:64, 1:128, 2:256, 3:512,
 * :    .    :    .    :    .    :    .    :      4:1024, 5:2048, 6:4096, 7:8192
 * :x   .    :    .    :    .   x:xx  .    :  HDSPM_FrequencyMask
 * :    .    :    .    :    .    :10  .    :  HDSPM_Frequency1|HDSPM_Frequency0: 1=32K,2=44.1K,3=48K,0=??
 * :    .    :    .    :    .   x:    .    :  <MADI> HDSPM_DoubleSpeed
 * :x   .    :    .    :    .    :    .    :  <MADI> HDSPM_QuadSpeed
 * :    .  3 :    .  10:  2 .    :    .    :  HDSPM_SyncRefMask :
 * :    .    :    .   x:    .    :    .    :  HDSPM_SyncRef0
 * :    .    :    .  x :    .    :    .    :  HDSPM_SyncRef1
 * :    .    :    .    :  x .    :    .    :  <AES32> HDSPM_SyncRef2
 * :    .  x :    .    :    .    :    .    :  <AES32> HDSPM_SyncRef3
 * :    .    :    .  10:    .    :    .    :  <MADI> sync ref: 0:WC, 1:Madi, 2:TCO, 3:SyncIn
 * :    .  3 :    .  10:  2 .    :    .    :  <AES32>  0:WC, 1:AES1 ... 8:AES8, 9: TCO, 10:SyncIn?
 * :    .  x :    .    :    .    :    .    :  <MADIe> HDSPe_FLOAT_FORMAT
 * :    .    :    .    : x  .    :    .    :  <MADI> HDSPM_InputSelect0 : 0=optical,1=coax
 * :    .    :    .    :x   .    :    .    :  <MADI> HDSPM_InputSelect1
 * :    .    :    .x   :    .    :    .    :  <MADI> HDSPM_clr_tms
 * :    .    :    .    :    . x  :    .    :  <MADI> HDSPM_TX_64ch
 * :    .    :    .    :    . x  :    .    :  <AES32> HDSPM_Emphasis
 * :    .    :    .    :    .x   :    .    :  <MADI> HDSPM_AutoInp
 * :    .    :    . x  :    .    :    .    :  <MADI> HDSPM_SMUX
 * :    .    :    .x   :    .    :    .    :  <MADI> HDSPM_clr_tms
 * :    .    :   x.    :    .    :    .    :  <MADI> HDSPM_taxi_reset
 * :    .   x:    .    :    .    :    .    :  <MADI> HDSPM_LineOut
 * :    .   x:    .    :    .    :    .    :  <AES32> ??????????????????
 * :    .    :   x.    :    .    :    .    :  <AES32> HDSPM_WCK48
 * :    .    :    .    :    .x   :    .    :  <AES32> HDSPM_Dolby
 * :    .    : x  .    :    .    :    .    :  HDSPM_Midi0InterruptEnable
 * :    .    :x   .    :    .    :    .    :  HDSPM_Midi1InterruptEnable
 * :    .    :  x .    :    .    :    .    :  HDSPM_Midi2InterruptEnable
 * :    . x  :    .    :    .    :    .    :  <MADI> HDSPM_Midi3InterruptEnable
 * :    . x  :    .    :    .    :    .    :  <AES32> HDSPM_DS_DoubleWire
 * :    .x   :    .    :    .    :    .    :  <AES32> HDSPM_QS_DoubleWire
 * :   x.    :    .    :    .    :    .    :  <AES32> HDSPM_QS_QuadWire
 * :    .    :    .    :    .  x :    .    :  <AES32> HDSPM_Professional
 * : x  .    :    .    :    .    :    .    :  HDSPM_wclk_sel
 * :    .    :    .    :    .    :    .    :
 * :7654.3210:7654.3210:7654.3210:7654.3210: bit number per byte
 * :||||.||||:||||.||||:||||.||||:||||.||||:
 * :3322.2222:2222.1111:1111.1100:0000.0000: bit number
 * :1098.7654:3210.9876:5432.1098:7654.3210: 0..31
 * :||||.||||:||||.||||:||||.||||:||||.||||:
 * :8421.8421:8421.8421:8421.8421:8421.8421:hex digit
 *
 *
 *
 * AIO / RayDAT only
 *
 * ------------ HDSPM_WR_SETTINGS ----------
 * :3322.2222:2222.1111:1111.1100:0000.0000: bit number per byte
 * :1098.7654:3210.9876:5432.1098:7654.3210:
 * :||||.||||:||||.||||:||||.||||:||||.||||: bit number
 * :7654.3210:7654.3210:7654.3210:7654.3210: 0..31
 * :||||.||||:||||.||||:||||.||||:||||.||||:
 * :8421.8421:8421.8421:8421.8421:8421.8421: hex digit
 * :    .    :    .    :    .    :    .   x: HDSPM_c0Master 1: Master, 0: Slave
 * :    .    :    .    :    .    :    .  x : HDSPM_c0_SyncRef0
 * :    .    :    .    :    .    :    . x  : HDSPM_c0_SyncRef1
 * :    .    :    .    :    .    :    .x   : HDSPM_c0_SyncRef2
 * :    .    :    .    :    .    :   x.    : HDSPM_c0_SyncRef3
 * :    .    :    .    :    .    :   3.210 : HDSPM_c0_SyncRefMask:
 * :    .    :    .    :    .    :    .    :  RayDat: 0:WC, 1:AES, 2:SPDIF, 3..6: ADAT1..4,
 * :    .    :    .    :    .    :    .    :          9:TCO, 10:SyncIn
 * :    .    :    .    :    .    :    .    :  AIO: 0:WC, 1:AES, 2: SPDIF, 3: ATAT,
 * :    .    :    .    :    .    :    .    :          9:TCO, 10:SyncIn
 * :    .    :    .    :    .    :    .    :
 * :    .    :    .    :    .    :    .    :
 * :3322.2222:2222.1111:1111.1100:0000.0000: bit number per byte
 * :1098.7654:3210.9876:5432.1098:7654.3210:
 * :||||.||||:||||.||||:||||.||||:||||.||||: bit number
 * :7654.3210:7654.3210:7654.3210:7654.3210: 0..31
 * :||||.||||:||||.||||:||||.||||:||||.||||:
 * :8421.8421:8421.8421:8421.8421:8421.8421: hex digit
 *
 */
#include <linux/init.h>
#include <linux/delay.h>
#include <linux/interrupt.h>
#include <linux/module.h>
#include <linux/slab.h>
#include <linux/pci.h>
#include <linux/math64.h>
#include <asm/io.h>

#include <sound/core.h>
#include <sound/control.h>
#include <sound/pcm.h>
#include <sound/pcm_params.h>
#include <sound/info.h>
#include <sound/asoundef.h>
#include <sound/rawmidi.h>
#include <sound/hwdep.h>
#include <sound/initval.h>

#include <sound/hdspm.h>

static int index[SNDRV_CARDS] = SNDRV_DEFAULT_IDX;	  /* Index 0-MAX */
static char *id[SNDRV_CARDS] = SNDRV_DEFAULT_STR;	  /* ID for this card */
static bool enable[SNDRV_CARDS] = SNDRV_DEFAULT_ENABLE_PNP;/* Enable this card */

module_param_array(index, int, NULL, 0444);
MODULE_PARM_DESC(index, "Index value for RME HDSPM interface.");

module_param_array(id, charp, NULL, 0444);
MODULE_PARM_DESC(id, "ID string for RME HDSPM interface.");

module_param_array(enable, bool, NULL, 0444);
MODULE_PARM_DESC(enable, "Enable/disable specific HDSPM soundcards.");


MODULE_AUTHOR
(
	"Winfried Ritsch <ritsch_AT_iem.at>, "
	"Paul Davis <paul@linuxaudiosystems.com>, "
	"Marcus Andersson, Thomas Charbonnel <thomas@undata.org>, "
	"Remy Bruno <remy.bruno@trinnov.com>, "
	"Florian Faber <faberman@linuxproaudio.org>, "
	"Adrian Knoth <adi@drcomp.erfurt.thur.de>"
);
MODULE_DESCRIPTION("RME HDSPM");
MODULE_LICENSE("GPL");
MODULE_SUPPORTED_DEVICE("{{RME HDSPM-MADI}}");

/* --- Write registers. ---
  These are defined as byte-offsets from the iobase value.  */

#define HDSPM_WR_SETTINGS             0
#define HDSPM_outputBufferAddress    32
#define HDSPM_inputBufferAddress     36
#define HDSPM_controlRegister	     64
#define HDSPM_interruptConfirmation  96
#define HDSPM_control2Reg	     256  /* not in specs ???????? */
#define HDSPM_freqReg                256  /* for setting arbitrary clock values (DDS feature) */
#define HDSPM_midiDataOut0	     352  /* just believe in old code */
#define HDSPM_midiDataOut1	     356
#define HDSPM_eeprom_wr		     384  /* for AES32 */

/* DMA enable for 64 channels, only Bit 0 is relevant */
#define HDSPM_outputEnableBase       512  /* 512-767  input  DMA */
#define HDSPM_inputEnableBase        768  /* 768-1023 output DMA */

/* 16 page addresses for each of the 64 channels DMA buffer in and out
   (each 64k=16*4k) Buffer must be 4k aligned (which is default i386 ????) */
#define HDSPM_pageAddressBufferOut       8192
#define HDSPM_pageAddressBufferIn        (HDSPM_pageAddressBufferOut+64*16*4)

#define HDSPM_MADI_mixerBase    32768	/* 32768-65535 for 2x64x64 Fader */

#define HDSPM_MATRIX_MIXER_SIZE  8192	/* = 2*64*64 * 4 Byte => 32kB */

/* --- Read registers. ---
   These are defined as byte-offsets from the iobase value */
#define HDSPM_statusRegister    0
/*#define HDSPM_statusRegister2  96 */
/* after RME Windows driver sources, status2 is 4-byte word # 48 = word at
 * offset 192, for AES32 *and* MADI
 * => need to check that offset 192 is working on MADI */
#define HDSPM_statusRegister2  192
#define HDSPM_timecodeRegister 128

/* AIO, RayDAT */
#define HDSPM_RD_STATUS_0 0
#define HDSPM_RD_STATUS_1 64
#define HDSPM_RD_STATUS_2 128
#define HDSPM_RD_STATUS_3 192

#define HDSPM_RD_TCO           256
#define HDSPM_RD_PLL_FREQ      512
#define HDSPM_WR_TCO           128

#define HDSPM_TCO1_TCO_lock			0x00000001
#define HDSPM_TCO1_WCK_Input_Range_LSB		0x00000002
#define HDSPM_TCO1_WCK_Input_Range_MSB		0x00000004
#define HDSPM_TCO1_LTC_Input_valid		0x00000008
#define HDSPM_TCO1_WCK_Input_valid		0x00000010
#define HDSPM_TCO1_Video_Input_Format_NTSC	0x00000020
#define HDSPM_TCO1_Video_Input_Format_PAL	0x00000040

#define HDSPM_TCO1_set_TC			0x00000100
#define HDSPM_TCO1_set_drop_frame_flag		0x00000200
#define HDSPM_TCO1_LTC_Format_LSB		0x00000400
#define HDSPM_TCO1_LTC_Format_MSB		0x00000800

#define HDSPM_TCO2_TC_run			0x00010000
#define HDSPM_TCO2_WCK_IO_ratio_LSB		0x00020000
#define HDSPM_TCO2_WCK_IO_ratio_MSB		0x00040000
#define HDSPM_TCO2_set_num_drop_frames_LSB	0x00080000
#define HDSPM_TCO2_set_num_drop_frames_MSB	0x00100000
#define HDSPM_TCO2_set_jam_sync			0x00200000
#define HDSPM_TCO2_set_flywheel			0x00400000

#define HDSPM_TCO2_set_01_4			0x01000000
#define HDSPM_TCO2_set_pull_down		0x02000000
#define HDSPM_TCO2_set_pull_up			0x04000000
#define HDSPM_TCO2_set_freq			0x08000000
#define HDSPM_TCO2_set_term_75R			0x10000000
#define HDSPM_TCO2_set_input_LSB		0x20000000
#define HDSPM_TCO2_set_input_MSB		0x40000000
#define HDSPM_TCO2_set_freq_from_app		0x80000000


#define HDSPM_midiDataOut0    352
#define HDSPM_midiDataOut1    356
#define HDSPM_midiDataOut2    368

#define HDSPM_midiDataIn0     360
#define HDSPM_midiDataIn1     364
#define HDSPM_midiDataIn2     372
#define HDSPM_midiDataIn3     376

/* status is data bytes in MIDI-FIFO (0-128) */
#define HDSPM_midiStatusOut0  384
#define HDSPM_midiStatusOut1  388
#define HDSPM_midiStatusOut2  400

#define HDSPM_midiStatusIn0   392
#define HDSPM_midiStatusIn1   396
#define HDSPM_midiStatusIn2   404
#define HDSPM_midiStatusIn3   408


/* the meters are regular i/o-mapped registers, but offset
   considerably from the rest. the peak registers are reset
   when read; the least-significant 4 bits are full-scale counters;
   the actual peak value is in the most-significant 24 bits.
*/

#define HDSPM_MADI_INPUT_PEAK		4096
#define HDSPM_MADI_PLAYBACK_PEAK	4352
#define HDSPM_MADI_OUTPUT_PEAK		4608

#define HDSPM_MADI_INPUT_RMS_L		6144
#define HDSPM_MADI_PLAYBACK_RMS_L	6400
#define HDSPM_MADI_OUTPUT_RMS_L		6656

#define HDSPM_MADI_INPUT_RMS_H		7168
#define HDSPM_MADI_PLAYBACK_RMS_H	7424
#define HDSPM_MADI_OUTPUT_RMS_H		7680

/* --- Control Register bits --------- */
#define HDSPM_Start                (1<<0) /* start engine */

#define HDSPM_Latency0             (1<<1) /* buffer size = 2^n */
#define HDSPM_Latency1             (1<<2) /* where n is defined */
#define HDSPM_Latency2             (1<<3) /* by Latency{2,1,0} */

#define HDSPM_ClockModeMaster      (1<<4) /* 1=Master, 0=Autosync */
#define HDSPM_c0Master		0x1    /* Master clock bit in settings
					  register [RayDAT, AIO] */

#define HDSPM_AudioInterruptEnable (1<<5) /* what do you think ? */

#define HDSPM_Frequency0  (1<<6)  /* 0=44.1kHz/88.2kHz 1=48kHz/96kHz */
#define HDSPM_Frequency1  (1<<7)  /* 0=32kHz/64kHz */
#define HDSPM_DoubleSpeed (1<<8)  /* 0=normal speed, 1=double speed */
#define HDSPM_QuadSpeed   (1<<31) /* quad speed bit */

#define HDSPM_Professional (1<<9) /* Professional */ /* AES32 ONLY */
#define HDSPM_TX_64ch     (1<<10) /* Output 64channel MODE=1,
				     56channelMODE=0 */ /* MADI ONLY*/
#define HDSPM_Emphasis    (1<<10) /* Emphasis */ /* AES32 ONLY */

#define HDSPM_AutoInp     (1<<11) /* Auto Input (takeover) == Safe Mode,
                                     0=off, 1=on  */ /* MADI ONLY */
#define HDSPM_Dolby       (1<<11) /* Dolby = "NonAudio" ?? */ /* AES32 ONLY */

#define HDSPM_InputSelect0 (1<<14) /* Input select 0= optical, 1=coax
				    * -- MADI ONLY
				    */
#define HDSPM_InputSelect1 (1<<15) /* should be 0 */

#define HDSPM_SyncRef2     (1<<13)
#define HDSPM_SyncRef3     (1<<25)

#define HDSPM_SMUX         (1<<18) /* Frame ??? */ /* MADI ONY */
#define HDSPM_clr_tms      (1<<19) /* clear track marker, do not use
                                      AES additional bits in
				      lower 5 Audiodatabits ??? */
#define HDSPM_taxi_reset   (1<<20) /* ??? */ /* MADI ONLY ? */
#define HDSPM_WCK48        (1<<20) /* Frame ??? = HDSPM_SMUX */ /* AES32 ONLY */

#define HDSPM_Midi0InterruptEnable 0x0400000
#define HDSPM_Midi1InterruptEnable 0x0800000
#define HDSPM_Midi2InterruptEnable 0x0200000
#define HDSPM_Midi3InterruptEnable 0x4000000

#define HDSPM_LineOut (1<<24) /* Analog Out on channel 63/64 on=1, mute=0 */
#define HDSPe_FLOAT_FORMAT         0x2000000

#define HDSPM_DS_DoubleWire (1<<26) /* AES32 ONLY */
#define HDSPM_QS_DoubleWire (1<<27) /* AES32 ONLY */
#define HDSPM_QS_QuadWire   (1<<28) /* AES32 ONLY */

#define HDSPM_wclk_sel (1<<30)

/* additional control register bits for AIO*/
#define HDSPM_c0_Wck48				0x20 /* also RayDAT */
#define HDSPM_c0_Input0				0x1000
#define HDSPM_c0_Input1				0x2000
#define HDSPM_c0_Spdif_Opt			0x4000
#define HDSPM_c0_Pro				0x8000
#define HDSPM_c0_clr_tms			0x10000
#define HDSPM_c0_AEB1				0x20000
#define HDSPM_c0_AEB2				0x40000
#define HDSPM_c0_LineOut			0x80000
#define HDSPM_c0_AD_GAIN0			0x100000
#define HDSPM_c0_AD_GAIN1			0x200000
#define HDSPM_c0_DA_GAIN0			0x400000
#define HDSPM_c0_DA_GAIN1			0x800000
#define HDSPM_c0_PH_GAIN0			0x1000000
#define HDSPM_c0_PH_GAIN1			0x2000000
#define HDSPM_c0_Sym6db				0x4000000


/* --- bit helper defines */
#define HDSPM_LatencyMask    (HDSPM_Latency0|HDSPM_Latency1|HDSPM_Latency2)
#define HDSPM_FrequencyMask  (HDSPM_Frequency0|HDSPM_Frequency1|\
			      HDSPM_DoubleSpeed|HDSPM_QuadSpeed)
#define HDSPM_InputMask      (HDSPM_InputSelect0|HDSPM_InputSelect1)
#define HDSPM_InputOptical   0
#define HDSPM_InputCoaxial   (HDSPM_InputSelect0)
#define HDSPM_SyncRefMask    (HDSPM_SyncRef0|HDSPM_SyncRef1|\
			      HDSPM_SyncRef2|HDSPM_SyncRef3)

#define HDSPM_c0_SyncRef0      0x2
#define HDSPM_c0_SyncRef1      0x4
#define HDSPM_c0_SyncRef2      0x8
#define HDSPM_c0_SyncRef3      0x10
#define HDSPM_c0_SyncRefMask   (HDSPM_c0_SyncRef0 | HDSPM_c0_SyncRef1 |\
				HDSPM_c0_SyncRef2 | HDSPM_c0_SyncRef3)

#define HDSPM_SYNC_FROM_WORD    0	/* Preferred sync reference */
#define HDSPM_SYNC_FROM_MADI    1	/* choices - used by "pref_sync_ref" */
#define HDSPM_SYNC_FROM_TCO     2
#define HDSPM_SYNC_FROM_SYNC_IN 3

#define HDSPM_Frequency32KHz    HDSPM_Frequency0
#define HDSPM_Frequency44_1KHz  HDSPM_Frequency1
#define HDSPM_Frequency48KHz   (HDSPM_Frequency1|HDSPM_Frequency0)
#define HDSPM_Frequency64KHz   (HDSPM_DoubleSpeed|HDSPM_Frequency0)
#define HDSPM_Frequency88_2KHz (HDSPM_DoubleSpeed|HDSPM_Frequency1)
#define HDSPM_Frequency96KHz   (HDSPM_DoubleSpeed|HDSPM_Frequency1|\
				HDSPM_Frequency0)
#define HDSPM_Frequency128KHz   (HDSPM_QuadSpeed|HDSPM_Frequency0)
#define HDSPM_Frequency176_4KHz   (HDSPM_QuadSpeed|HDSPM_Frequency1)
#define HDSPM_Frequency192KHz   (HDSPM_QuadSpeed|HDSPM_Frequency1|\
				 HDSPM_Frequency0)


/* Synccheck Status */
#define HDSPM_SYNC_CHECK_NO_LOCK 0
#define HDSPM_SYNC_CHECK_LOCK    1
#define HDSPM_SYNC_CHECK_SYNC	 2

/* AutoSync References - used by "autosync_ref" control switch */
#define HDSPM_AUTOSYNC_FROM_WORD      0
#define HDSPM_AUTOSYNC_FROM_MADI      1
#define HDSPM_AUTOSYNC_FROM_TCO       2
#define HDSPM_AUTOSYNC_FROM_SYNC_IN   3
#define HDSPM_AUTOSYNC_FROM_NONE      4

/* Possible sources of MADI input */
#define HDSPM_OPTICAL 0		/* optical   */
#define HDSPM_COAXIAL 1		/* BNC */

#define hdspm_encode_latency(x)       (((x)<<1) & HDSPM_LatencyMask)
#define hdspm_decode_latency(x)       ((((x) & HDSPM_LatencyMask)>>1))

#define hdspm_encode_in(x) (((x)&0x3)<<14)
#define hdspm_decode_in(x) (((x)>>14)&0x3)

/* --- control2 register bits --- */
#define HDSPM_TMS             (1<<0)
#define HDSPM_TCK             (1<<1)
#define HDSPM_TDI             (1<<2)
#define HDSPM_JTAG            (1<<3)
#define HDSPM_PWDN            (1<<4)
#define HDSPM_PROGRAM	      (1<<5)
#define HDSPM_CONFIG_MODE_0   (1<<6)
#define HDSPM_CONFIG_MODE_1   (1<<7)
/*#define HDSPM_VERSION_BIT     (1<<8) not defined any more*/
#define HDSPM_BIGENDIAN_MODE  (1<<9)
#define HDSPM_RD_MULTIPLE     (1<<10)

/* --- Status Register bits --- */ /* MADI ONLY */ /* Bits defined here and
     that do not conflict with specific bits for AES32 seem to be valid also
     for the AES32
 */
#define HDSPM_audioIRQPending    (1<<0)	/* IRQ is high and pending */
#define HDSPM_RX_64ch            (1<<1)	/* Input 64chan. MODE=1, 56chn MODE=0 */
#define HDSPM_AB_int             (1<<2)	/* InputChannel Opt=0, Coax=1
					 * (like inp0)
					 */

#define HDSPM_madiLock           (1<<3)	/* MADI Locked =1, no=0 */
#define HDSPM_madiSync          (1<<18) /* MADI is in sync */

#define HDSPM_tcoLockMadi    0x00000020 /* Optional TCO locked status for HDSPe MADI*/
#define HDSPM_tcoSync    0x10000000 /* Optional TCO sync status for HDSPe MADI and AES32!*/

#define HDSPM_syncInLock 0x00010000 /* Sync In lock status for HDSPe MADI! */
#define HDSPM_syncInSync 0x00020000 /* Sync In sync status for HDSPe MADI! */

#define HDSPM_BufferPositionMask 0x000FFC0 /* Bit 6..15 : h/w buffer pointer */
			/* since 64byte accurate, last 6 bits are not used */



#define HDSPM_DoubleSpeedStatus (1<<19) /* (input) card in double speed */

#define HDSPM_madiFreq0         (1<<22)	/* system freq 0=error */
#define HDSPM_madiFreq1         (1<<23)	/* 1=32, 2=44.1 3=48 */
#define HDSPM_madiFreq2         (1<<24)	/* 4=64, 5=88.2 6=96 */
#define HDSPM_madiFreq3         (1<<25)	/* 7=128, 8=176.4 9=192 */

#define HDSPM_BufferID          (1<<26)	/* (Double)Buffer ID toggles with
					 * Interrupt
					 */
#define HDSPM_tco_detect         0x08000000
#define HDSPM_tcoLockAes         0x20000000 /* Optional TCO locked status for HDSPe AES */

#define HDSPM_s2_tco_detect      0x00000040
#define HDSPM_s2_AEBO_D          0x00000080
#define HDSPM_s2_AEBI_D          0x00000100


#define HDSPM_midi0IRQPending    0x40000000
#define HDSPM_midi1IRQPending    0x80000000
#define HDSPM_midi2IRQPending    0x20000000
#define HDSPM_midi2IRQPendingAES 0x00000020
#define HDSPM_midi3IRQPending    0x00200000

/* --- status bit helpers */
#define HDSPM_madiFreqMask  (HDSPM_madiFreq0|HDSPM_madiFreq1|\
			     HDSPM_madiFreq2|HDSPM_madiFreq3)
#define HDSPM_madiFreq32    (HDSPM_madiFreq0)
#define HDSPM_madiFreq44_1  (HDSPM_madiFreq1)
#define HDSPM_madiFreq48    (HDSPM_madiFreq0|HDSPM_madiFreq1)
#define HDSPM_madiFreq64    (HDSPM_madiFreq2)
#define HDSPM_madiFreq88_2  (HDSPM_madiFreq0|HDSPM_madiFreq2)
#define HDSPM_madiFreq96    (HDSPM_madiFreq1|HDSPM_madiFreq2)
#define HDSPM_madiFreq128   (HDSPM_madiFreq0|HDSPM_madiFreq1|HDSPM_madiFreq2)
#define HDSPM_madiFreq176_4 (HDSPM_madiFreq3)
#define HDSPM_madiFreq192   (HDSPM_madiFreq3|HDSPM_madiFreq0)

/* Status2 Register bits */ /* MADI ONLY */

#define HDSPM_version0 (1<<0)	/* not really defined but I guess */
#define HDSPM_version1 (1<<1)	/* in former cards it was ??? */
#define HDSPM_version2 (1<<2)

#define HDSPM_wcLock (1<<3)	/* Wordclock is detected and locked */
#define HDSPM_wcSync (1<<4)	/* Wordclock is in sync with systemclock */

#define HDSPM_wc_freq0 (1<<5)	/* input freq detected via autosync  */
#define HDSPM_wc_freq1 (1<<6)	/* 001=32, 010==44.1, 011=48, */
#define HDSPM_wc_freq2 (1<<7)	/* 100=64, 101=88.2, 110=96, 111=128 */
#define HDSPM_wc_freq3 0x800	/* 1000=176.4, 1001=192 */

#define HDSPM_SyncRef0 0x10000  /* Sync Reference */
#define HDSPM_SyncRef1 0x20000

#define HDSPM_SelSyncRef0 (1<<8)	/* AutoSync Source */
#define HDSPM_SelSyncRef1 (1<<9)	/* 000=word, 001=MADI, */
#define HDSPM_SelSyncRef2 (1<<10)	/* 111=no valid signal */

#define HDSPM_wc_valid (HDSPM_wcLock|HDSPM_wcSync)

#define HDSPM_wcFreqMask  (HDSPM_wc_freq0|HDSPM_wc_freq1|HDSPM_wc_freq2|\
			    HDSPM_wc_freq3)
#define HDSPM_wcFreq32    (HDSPM_wc_freq0)
#define HDSPM_wcFreq44_1  (HDSPM_wc_freq1)
#define HDSPM_wcFreq48    (HDSPM_wc_freq0|HDSPM_wc_freq1)
#define HDSPM_wcFreq64    (HDSPM_wc_freq2)
#define HDSPM_wcFreq88_2  (HDSPM_wc_freq0|HDSPM_wc_freq2)
#define HDSPM_wcFreq96    (HDSPM_wc_freq1|HDSPM_wc_freq2)
#define HDSPM_wcFreq128   (HDSPM_wc_freq0|HDSPM_wc_freq1|HDSPM_wc_freq2)
#define HDSPM_wcFreq176_4 (HDSPM_wc_freq3)
#define HDSPM_wcFreq192   (HDSPM_wc_freq0|HDSPM_wc_freq3)

#define HDSPM_status1_F_0 0x0400000
#define HDSPM_status1_F_1 0x0800000
#define HDSPM_status1_F_2 0x1000000
#define HDSPM_status1_F_3 0x2000000
#define HDSPM_status1_freqMask (HDSPM_status1_F_0|HDSPM_status1_F_1|HDSPM_status1_F_2|HDSPM_status1_F_3)


#define HDSPM_SelSyncRefMask       (HDSPM_SelSyncRef0|HDSPM_SelSyncRef1|\
				    HDSPM_SelSyncRef2)
#define HDSPM_SelSyncRef_WORD      0
#define HDSPM_SelSyncRef_MADI      (HDSPM_SelSyncRef0)
#define HDSPM_SelSyncRef_TCO       (HDSPM_SelSyncRef1)
#define HDSPM_SelSyncRef_SyncIn    (HDSPM_SelSyncRef0|HDSPM_SelSyncRef1)
#define HDSPM_SelSyncRef_NVALID    (HDSPM_SelSyncRef0|HDSPM_SelSyncRef1|\
				    HDSPM_SelSyncRef2)

/*
   For AES32, bits for status, status2 and timecode are different
*/
/* status */
#define HDSPM_AES32_wcLock	0x0200000
#define HDSPM_AES32_wcSync	0x0100000
#define HDSPM_AES32_wcFreq_bit  22
/* (status >> HDSPM_AES32_wcFreq_bit) & 0xF gives WC frequency (cf function
  HDSPM_bit2freq */
#define HDSPM_AES32_syncref_bit  16
/* (status >> HDSPM_AES32_syncref_bit) & 0xF gives sync source */

#define HDSPM_AES32_AUTOSYNC_FROM_WORD 0
#define HDSPM_AES32_AUTOSYNC_FROM_AES1 1
#define HDSPM_AES32_AUTOSYNC_FROM_AES2 2
#define HDSPM_AES32_AUTOSYNC_FROM_AES3 3
#define HDSPM_AES32_AUTOSYNC_FROM_AES4 4
#define HDSPM_AES32_AUTOSYNC_FROM_AES5 5
#define HDSPM_AES32_AUTOSYNC_FROM_AES6 6
#define HDSPM_AES32_AUTOSYNC_FROM_AES7 7
#define HDSPM_AES32_AUTOSYNC_FROM_AES8 8
#define HDSPM_AES32_AUTOSYNC_FROM_TCO 9
#define HDSPM_AES32_AUTOSYNC_FROM_SYNC_IN 10
#define HDSPM_AES32_AUTOSYNC_FROM_NONE 11

/*  status2 */
/* HDSPM_LockAES_bit is given by HDSPM_LockAES >> (AES# - 1) */
#define HDSPM_LockAES   0x80
#define HDSPM_LockAES1  0x80
#define HDSPM_LockAES2  0x40
#define HDSPM_LockAES3  0x20
#define HDSPM_LockAES4  0x10
#define HDSPM_LockAES5  0x8
#define HDSPM_LockAES6  0x4
#define HDSPM_LockAES7  0x2
#define HDSPM_LockAES8  0x1
/*
   Timecode
   After windows driver sources, bits 4*i to 4*i+3 give the input frequency on
   AES i+1
 bits 3210
      0001  32kHz
      0010  44.1kHz
      0011  48kHz
      0100  64kHz
      0101  88.2kHz
      0110  96kHz
      0111  128kHz
      1000  176.4kHz
      1001  192kHz
  NB: Timecode register doesn't seem to work on AES32 card revision 230
*/

/* Mixer Values */
#define UNITY_GAIN          32768	/* = 65536/2 */
#define MINUS_INFINITY_GAIN 0

/* Number of channels for different Speed Modes */
#define MADI_SS_CHANNELS       64
#define MADI_DS_CHANNELS       32
#define MADI_QS_CHANNELS       16

#define RAYDAT_SS_CHANNELS     36
#define RAYDAT_DS_CHANNELS     20
#define RAYDAT_QS_CHANNELS     12

#define AIO_IN_SS_CHANNELS        14
#define AIO_IN_DS_CHANNELS        10
#define AIO_IN_QS_CHANNELS        8
#define AIO_OUT_SS_CHANNELS        16
#define AIO_OUT_DS_CHANNELS        12
#define AIO_OUT_QS_CHANNELS        10

#define AES32_CHANNELS		16

/* the size of a substream (1 mono data stream) */
#define HDSPM_CHANNEL_BUFFER_SAMPLES  (16*1024)
#define HDSPM_CHANNEL_BUFFER_BYTES    (4*HDSPM_CHANNEL_BUFFER_SAMPLES)

/* the size of the area we need to allocate for DMA transfers. the
   size is the same regardless of the number of channels, and
   also the latency to use.
   for one direction !!!
*/
#define HDSPM_DMA_AREA_BYTES (HDSPM_MAX_CHANNELS * HDSPM_CHANNEL_BUFFER_BYTES)
#define HDSPM_DMA_AREA_KILOBYTES (HDSPM_DMA_AREA_BYTES/1024)

#define HDSPM_RAYDAT_REV	211
#define HDSPM_AIO_REV		212
#define HDSPM_MADIFACE_REV	213

/* speed factor modes */
#define HDSPM_SPEED_SINGLE 0
#define HDSPM_SPEED_DOUBLE 1
#define HDSPM_SPEED_QUAD   2

/* names for speed modes */
static char *hdspm_speed_names[] = { "single", "double", "quad" };

static const char *const texts_autosync_aes_tco[] = { "Word Clock",
					  "AES1", "AES2", "AES3", "AES4",
					  "AES5", "AES6", "AES7", "AES8",
					  "TCO", "Sync In"
};
static const char *const texts_autosync_aes[] = { "Word Clock",
				      "AES1", "AES2", "AES3", "AES4",
				      "AES5", "AES6", "AES7", "AES8",
				      "Sync In"
};
static const char *const texts_autosync_madi_tco[] = { "Word Clock",
					   "MADI", "TCO", "Sync In" };
static const char *const texts_autosync_madi[] = { "Word Clock",
				       "MADI", "Sync In" };

static const char *const texts_autosync_raydat_tco[] = {
	"Word Clock",
	"ADAT 1", "ADAT 2", "ADAT 3", "ADAT 4",
	"AES", "SPDIF", "TCO", "Sync In"
};
static const char *const texts_autosync_raydat[] = {
	"Word Clock",
	"ADAT 1", "ADAT 2", "ADAT 3", "ADAT 4",
	"AES", "SPDIF", "Sync In"
};
static const char *const texts_autosync_aio_tco[] = {
	"Word Clock",
	"ADAT", "AES", "SPDIF", "TCO", "Sync In"
};
static const char *const texts_autosync_aio[] = { "Word Clock",
				      "ADAT", "AES", "SPDIF", "Sync In" };

static const char *const texts_freq[] = {
	"No Lock",
	"32 kHz",
	"44.1 kHz",
	"48 kHz",
	"64 kHz",
	"88.2 kHz",
	"96 kHz",
	"128 kHz",
	"176.4 kHz",
	"192 kHz"
};

static char *texts_ports_madi[] = {
	"MADI.1", "MADI.2", "MADI.3", "MADI.4", "MADI.5", "MADI.6",
	"MADI.7", "MADI.8", "MADI.9", "MADI.10", "MADI.11", "MADI.12",
	"MADI.13", "MADI.14", "MADI.15", "MADI.16", "MADI.17", "MADI.18",
	"MADI.19", "MADI.20", "MADI.21", "MADI.22", "MADI.23", "MADI.24",
	"MADI.25", "MADI.26", "MADI.27", "MADI.28", "MADI.29", "MADI.30",
	"MADI.31", "MADI.32", "MADI.33", "MADI.34", "MADI.35", "MADI.36",
	"MADI.37", "MADI.38", "MADI.39", "MADI.40", "MADI.41", "MADI.42",
	"MADI.43", "MADI.44", "MADI.45", "MADI.46", "MADI.47", "MADI.48",
	"MADI.49", "MADI.50", "MADI.51", "MADI.52", "MADI.53", "MADI.54",
	"MADI.55", "MADI.56", "MADI.57", "MADI.58", "MADI.59", "MADI.60",
	"MADI.61", "MADI.62", "MADI.63", "MADI.64",
};


static char *texts_ports_raydat_ss[] = {
	"ADAT1.1", "ADAT1.2", "ADAT1.3", "ADAT1.4", "ADAT1.5", "ADAT1.6",
	"ADAT1.7", "ADAT1.8", "ADAT2.1", "ADAT2.2", "ADAT2.3", "ADAT2.4",
	"ADAT2.5", "ADAT2.6", "ADAT2.7", "ADAT2.8", "ADAT3.1", "ADAT3.2",
	"ADAT3.3", "ADAT3.4", "ADAT3.5", "ADAT3.6", "ADAT3.7", "ADAT3.8",
	"ADAT4.1", "ADAT4.2", "ADAT4.3", "ADAT4.4", "ADAT4.5", "ADAT4.6",
	"ADAT4.7", "ADAT4.8",
	"AES.L", "AES.R",
	"SPDIF.L", "SPDIF.R"
};

static char *texts_ports_raydat_ds[] = {
	"ADAT1.1", "ADAT1.2", "ADAT1.3", "ADAT1.4",
	"ADAT2.1", "ADAT2.2", "ADAT2.3", "ADAT2.4",
	"ADAT3.1", "ADAT3.2", "ADAT3.3", "ADAT3.4",
	"ADAT4.1", "ADAT4.2", "ADAT4.3", "ADAT4.4",
	"AES.L", "AES.R",
	"SPDIF.L", "SPDIF.R"
};

static char *texts_ports_raydat_qs[] = {
	"ADAT1.1", "ADAT1.2",
	"ADAT2.1", "ADAT2.2",
	"ADAT3.1", "ADAT3.2",
	"ADAT4.1", "ADAT4.2",
	"AES.L", "AES.R",
	"SPDIF.L", "SPDIF.R"
};


static char *texts_ports_aio_in_ss[] = {
	"Analogue.L", "Analogue.R",
	"AES.L", "AES.R",
	"SPDIF.L", "SPDIF.R",
	"ADAT.1", "ADAT.2", "ADAT.3", "ADAT.4", "ADAT.5", "ADAT.6",
	"ADAT.7", "ADAT.8",
	"AEB.1", "AEB.2", "AEB.3", "AEB.4"
};

static char *texts_ports_aio_out_ss[] = {
	"Analogue.L", "Analogue.R",
	"AES.L", "AES.R",
	"SPDIF.L", "SPDIF.R",
	"ADAT.1", "ADAT.2", "ADAT.3", "ADAT.4", "ADAT.5", "ADAT.6",
	"ADAT.7", "ADAT.8",
	"Phone.L", "Phone.R",
	"AEB.1", "AEB.2", "AEB.3", "AEB.4"
};

static char *texts_ports_aio_in_ds[] = {
	"Analogue.L", "Analogue.R",
	"AES.L", "AES.R",
	"SPDIF.L", "SPDIF.R",
	"ADAT.1", "ADAT.2", "ADAT.3", "ADAT.4",
	"AEB.1", "AEB.2", "AEB.3", "AEB.4"
};

static char *texts_ports_aio_out_ds[] = {
	"Analogue.L", "Analogue.R",
	"AES.L", "AES.R",
	"SPDIF.L", "SPDIF.R",
	"ADAT.1", "ADAT.2", "ADAT.3", "ADAT.4",
	"Phone.L", "Phone.R",
	"AEB.1", "AEB.2", "AEB.3", "AEB.4"
};

static char *texts_ports_aio_in_qs[] = {
	"Analogue.L", "Analogue.R",
	"AES.L", "AES.R",
	"SPDIF.L", "SPDIF.R",
	"ADAT.1", "ADAT.2", "ADAT.3", "ADAT.4",
	"AEB.1", "AEB.2", "AEB.3", "AEB.4"
};

static char *texts_ports_aio_out_qs[] = {
	"Analogue.L", "Analogue.R",
	"AES.L", "AES.R",
	"SPDIF.L", "SPDIF.R",
	"ADAT.1", "ADAT.2", "ADAT.3", "ADAT.4",
	"Phone.L", "Phone.R",
	"AEB.1", "AEB.2", "AEB.3", "AEB.4"
};

static char *texts_ports_aes32[] = {
	"AES.1", "AES.2", "AES.3", "AES.4", "AES.5", "AES.6", "AES.7",
	"AES.8", "AES.9.", "AES.10", "AES.11", "AES.12", "AES.13", "AES.14",
	"AES.15", "AES.16"
};

/* These tables map the ALSA channels 1..N to the channels that we
   need to use in order to find the relevant channel buffer. RME
   refers to this kind of mapping as between "the ADAT channel and
   the DMA channel." We index it using the logical audio channel,
   and the value is the DMA channel (i.e. channel buffer number)
   where the data for that channel can be read/written from/to.
*/

static char channel_map_unity_ss[HDSPM_MAX_CHANNELS] = {
	0, 1, 2, 3, 4, 5, 6, 7,
	8, 9, 10, 11, 12, 13, 14, 15,
	16, 17, 18, 19, 20, 21, 22, 23,
	24, 25, 26, 27, 28, 29, 30, 31,
	32, 33, 34, 35, 36, 37, 38, 39,
	40, 41, 42, 43, 44, 45, 46, 47,
	48, 49, 50, 51, 52, 53, 54, 55,
	56, 57, 58, 59, 60, 61, 62, 63
};

static char channel_map_raydat_ss[HDSPM_MAX_CHANNELS] = {
	4, 5, 6, 7, 8, 9, 10, 11,	/* ADAT 1 */
	12, 13, 14, 15, 16, 17, 18, 19,	/* ADAT 2 */
	20, 21, 22, 23, 24, 25, 26, 27,	/* ADAT 3 */
	28, 29, 30, 31, 32, 33, 34, 35,	/* ADAT 4 */
	0, 1,			/* AES */
	2, 3,			/* SPDIF */
	-1, -1, -1, -1,
	-1, -1, -1, -1, -1, -1, -1, -1,
	-1, -1, -1, -1, -1, -1, -1, -1,
	-1, -1, -1, -1, -1, -1, -1, -1,
};

static char channel_map_raydat_ds[HDSPM_MAX_CHANNELS] = {
	4, 5, 6, 7,		/* ADAT 1 */
	8, 9, 10, 11,		/* ADAT 2 */
	12, 13, 14, 15,		/* ADAT 3 */
	16, 17, 18, 19,		/* ADAT 4 */
	0, 1,			/* AES */
	2, 3,			/* SPDIF */
	-1, -1, -1, -1,
	-1, -1, -1, -1, -1, -1, -1, -1,
	-1, -1, -1, -1, -1, -1, -1, -1,
	-1, -1, -1, -1, -1, -1, -1, -1,
	-1, -1, -1, -1, -1, -1, -1, -1,
	-1, -1, -1, -1, -1, -1, -1, -1,
};

static char channel_map_raydat_qs[HDSPM_MAX_CHANNELS] = {
	4, 5,			/* ADAT 1 */
	6, 7,			/* ADAT 2 */
	8, 9,			/* ADAT 3 */
	10, 11,			/* ADAT 4 */
	0, 1,			/* AES */
	2, 3,			/* SPDIF */
	-1, -1, -1, -1,
	-1, -1, -1, -1, -1, -1, -1, -1,
	-1, -1, -1, -1, -1, -1, -1, -1,
	-1, -1, -1, -1, -1, -1, -1, -1,
	-1, -1, -1, -1, -1, -1, -1, -1,
	-1, -1, -1, -1, -1, -1, -1, -1,
	-1, -1, -1, -1, -1, -1, -1, -1,
};

static char channel_map_aio_in_ss[HDSPM_MAX_CHANNELS] = {
	0, 1,			/* line in */
	8, 9,			/* aes in, */
	10, 11,			/* spdif in */
	12, 13, 14, 15, 16, 17, 18, 19,	/* ADAT in */
	2, 3, 4, 5,		/* AEB */
	-1, -1, -1, -1, -1, -1,
	-1, -1, -1, -1, -1, -1, -1, -1,
	-1, -1, -1, -1, -1, -1, -1, -1,
	-1, -1, -1, -1, -1, -1, -1, -1,
	-1, -1, -1, -1, -1, -1, -1, -1,
	-1, -1, -1, -1, -1, -1, -1, -1,
};

static char channel_map_aio_out_ss[HDSPM_MAX_CHANNELS] = {
	0, 1,			/* line out */
	8, 9,			/* aes out */
	10, 11,			/* spdif out */
	12, 13, 14, 15, 16, 17, 18, 19,	/* ADAT out */
	6, 7,			/* phone out */
	2, 3, 4, 5,		/* AEB */
	-1, -1, -1, -1,
	-1, -1, -1, -1, -1, -1, -1, -1,
	-1, -1, -1, -1, -1, -1, -1, -1,
	-1, -1, -1, -1, -1, -1, -1, -1,
	-1, -1, -1, -1, -1, -1, -1, -1,
	-1, -1, -1, -1, -1, -1, -1, -1,
};

static char channel_map_aio_in_ds[HDSPM_MAX_CHANNELS] = {
	0, 1,			/* line in */
	8, 9,			/* aes in */
	10, 11,			/* spdif in */
	12, 14, 16, 18,		/* adat in */
	2, 3, 4, 5,		/* AEB */
	-1, -1,
	-1, -1, -1, -1, -1, -1, -1, -1,
	-1, -1, -1, -1, -1, -1, -1, -1,
	-1, -1, -1, -1, -1, -1, -1, -1,
	-1, -1, -1, -1, -1, -1, -1, -1,
	-1, -1, -1, -1, -1, -1, -1, -1,
	-1, -1, -1, -1, -1, -1, -1, -1
};

static char channel_map_aio_out_ds[HDSPM_MAX_CHANNELS] = {
	0, 1,			/* line out */
	8, 9,			/* aes out */
	10, 11,			/* spdif out */
	12, 14, 16, 18,		/* adat out */
	6, 7,			/* phone out */
	2, 3, 4, 5,		/* AEB */
	-1, -1, -1, -1, -1, -1, -1, -1,
	-1, -1, -1, -1, -1, -1, -1, -1,
	-1, -1, -1, -1, -1, -1, -1, -1,
	-1, -1, -1, -1, -1, -1, -1, -1,
	-1, -1, -1, -1, -1, -1, -1, -1,
	-1, -1, -1, -1, -1, -1, -1, -1
};

static char channel_map_aio_in_qs[HDSPM_MAX_CHANNELS] = {
	0, 1,			/* line in */
	8, 9,			/* aes in */
	10, 11,			/* spdif in */
	12, 16,			/* adat in */
	2, 3, 4, 5,		/* AEB */
	-1, -1, -1, -1,
	-1, -1, -1, -1, -1, -1, -1, -1,
	-1, -1, -1, -1, -1, -1, -1, -1,
	-1, -1, -1, -1, -1, -1, -1, -1,
	-1, -1, -1, -1, -1, -1, -1, -1,
	-1, -1, -1, -1, -1, -1, -1, -1,
	-1, -1, -1, -1, -1, -1, -1, -1
};

static char channel_map_aio_out_qs[HDSPM_MAX_CHANNELS] = {
	0, 1,			/* line out */
	8, 9,			/* aes out */
	10, 11,			/* spdif out */
	12, 16,			/* adat out */
	6, 7,			/* phone out */
	2, 3, 4, 5,		/* AEB */
	-1, -1,
	-1, -1, -1, -1, -1, -1, -1, -1,
	-1, -1, -1, -1, -1, -1, -1, -1,
	-1, -1, -1, -1, -1, -1, -1, -1,
	-1, -1, -1, -1, -1, -1, -1, -1,
	-1, -1, -1, -1, -1, -1, -1, -1,
	-1, -1, -1, -1, -1, -1, -1, -1
};

static char channel_map_aes32[HDSPM_MAX_CHANNELS] = {
	0, 1, 2, 3, 4, 5, 6, 7,
	8, 9, 10, 11, 12, 13, 14, 15,
	-1, -1, -1, -1, -1, -1, -1, -1,
	-1, -1, -1, -1, -1, -1, -1, -1,
	-1, -1, -1, -1, -1, -1, -1, -1,
	-1, -1, -1, -1, -1, -1, -1, -1,
	-1, -1, -1, -1, -1, -1, -1, -1,
	-1, -1, -1, -1, -1, -1, -1, -1
};

struct hdspm_midi {
	struct hdspm *hdspm;
	int id;
	struct snd_rawmidi *rmidi;
	struct snd_rawmidi_substream *input;
	struct snd_rawmidi_substream *output;
	char istimer;		/* timer in use */
	struct timer_list timer;
	spinlock_t lock;
	int pending;
	int dataIn;
	int statusIn;
	int dataOut;
	int statusOut;
	int ie;
	int irq;
};

struct hdspm_tco {
	int input; /* 0: LTC, 1:Video, 2: WC*/
	int framerate; /* 0=24, 1=25, 2=29.97, 3=29.97d, 4=30, 5=30d */
	int wordclock; /* 0=1:1, 1=44.1->48, 2=48->44.1 */
	int samplerate; /* 0=44.1, 1=48, 2= freq from app */
	int pull; /*   0=0, 1=+0.1%, 2=-0.1%, 3=+4%, 4=-4%*/
	int term; /* 0 = off, 1 = on */
};

struct hdspm {
        spinlock_t lock;
	/* only one playback and/or capture stream */
        struct snd_pcm_substream *capture_substream;
        struct snd_pcm_substream *playback_substream;

	char *card_name;	     /* for procinfo */
	unsigned short firmware_rev; /* dont know if relevant (yes if AES32)*/

	uint8_t io_type;

	int monitor_outs;	/* set up monitoring outs init flag */

	u32 control_register;	/* cached value */
	u32 control2_register;	/* cached value */
	u32 settings_register;  /* cached value for AIO / RayDat (sync reference, master/slave) */

	struct hdspm_midi midi[4];
	struct tasklet_struct midi_tasklet;

	size_t period_bytes;
	unsigned char ss_in_channels;
	unsigned char ds_in_channels;
	unsigned char qs_in_channels;
	unsigned char ss_out_channels;
	unsigned char ds_out_channels;
	unsigned char qs_out_channels;

	unsigned char max_channels_in;
	unsigned char max_channels_out;

	signed char *channel_map_in;
	signed char *channel_map_out;

	signed char *channel_map_in_ss, *channel_map_in_ds, *channel_map_in_qs;
	signed char *channel_map_out_ss, *channel_map_out_ds, *channel_map_out_qs;

	char **port_names_in;
	char **port_names_out;

	char **port_names_in_ss, **port_names_in_ds, **port_names_in_qs;
	char **port_names_out_ss, **port_names_out_ds, **port_names_out_qs;

	unsigned char *playback_buffer;	/* suitably aligned address */
	unsigned char *capture_buffer;	/* suitably aligned address */

	pid_t capture_pid;	/* process id which uses capture */
	pid_t playback_pid;	/* process id which uses capture */
	int running;		/* running status */

	int last_external_sample_rate;	/* samplerate mystic ... */
	int last_internal_sample_rate;
	int system_sample_rate;

	int dev;		/* Hardware vars... */
	int irq;
	unsigned long port;
	void __iomem *iobase;

	int irq_count;		/* for debug */
	int midiPorts;

	struct snd_card *card;	/* one card */
	struct snd_pcm *pcm;		/* has one pcm */
	struct snd_hwdep *hwdep;	/* and a hwdep for additional ioctl */
	struct pci_dev *pci;	/* and an pci info */

	/* Mixer vars */
	/* fast alsa mixer */
	struct snd_kcontrol *playback_mixer_ctls[HDSPM_MAX_CHANNELS];
	/* but input to much, so not used */
	struct snd_kcontrol *input_mixer_ctls[HDSPM_MAX_CHANNELS];
	/* full mixer accessible over mixer ioctl or hwdep-device */
	struct hdspm_mixer *mixer;

	struct hdspm_tco *tco;  /* NULL if no TCO detected */

	const char *const *texts_autosync;
	int texts_autosync_items;

	cycles_t last_interrupt;

	unsigned int serial;

	struct hdspm_peak_rms peak_rms;
};


static DEFINE_PCI_DEVICE_TABLE(snd_hdspm_ids) = {
	{
	 .vendor = PCI_VENDOR_ID_XILINX,
	 .device = PCI_DEVICE_ID_XILINX_HAMMERFALL_DSP_MADI,
	 .subvendor = PCI_ANY_ID,
	 .subdevice = PCI_ANY_ID,
	 .class = 0,
	 .class_mask = 0,
	 .driver_data = 0},
	{0,}
};

MODULE_DEVICE_TABLE(pci, snd_hdspm_ids);

/* prototypes */
static int snd_hdspm_create_alsa_devices(struct snd_card *card,
					 struct hdspm *hdspm);
static int snd_hdspm_create_pcm(struct snd_card *card,
				struct hdspm *hdspm);

static inline void snd_hdspm_initialize_midi_flush(struct hdspm *hdspm);
static inline int hdspm_get_pll_freq(struct hdspm *hdspm);
static int hdspm_update_simple_mixer_controls(struct hdspm *hdspm);
static int hdspm_autosync_ref(struct hdspm *hdspm);
static int hdspm_set_toggle_setting(struct hdspm *hdspm, u32 regmask, int out);
static int snd_hdspm_set_defaults(struct hdspm *hdspm);
static int hdspm_system_clock_mode(struct hdspm *hdspm);
static void hdspm_set_sgbuf(struct hdspm *hdspm,
			    struct snd_pcm_substream *substream,
			     unsigned int reg, int channels);

static int hdspm_aes_sync_check(struct hdspm *hdspm, int idx);
static int hdspm_wc_sync_check(struct hdspm *hdspm);
static int hdspm_tco_sync_check(struct hdspm *hdspm);
static int hdspm_sync_in_sync_check(struct hdspm *hdspm);

static int hdspm_get_aes_sample_rate(struct hdspm *hdspm, int index);
static int hdspm_get_tco_sample_rate(struct hdspm *hdspm);
static int hdspm_get_wc_sample_rate(struct hdspm *hdspm);



static inline int HDSPM_bit2freq(int n)
{
	static const int bit2freq_tab[] = {
		0, 32000, 44100, 48000, 64000, 88200,
		96000, 128000, 176400, 192000 };
	if (n < 1 || n > 9)
		return 0;
	return bit2freq_tab[n];
}

static bool hdspm_is_raydat_or_aio(struct hdspm *hdspm)
{
	return ((AIO == hdspm->io_type) || (RayDAT == hdspm->io_type));
}


/* Write/read to/from HDSPM with Adresses in Bytes
   not words but only 32Bit writes are allowed */

static inline void hdspm_write(struct hdspm * hdspm, unsigned int reg,
			       unsigned int val)
{
	writel(val, hdspm->iobase + reg);
}

static inline unsigned int hdspm_read(struct hdspm * hdspm, unsigned int reg)
{
	return readl(hdspm->iobase + reg);
}

/* for each output channel (chan) I have an Input (in) and Playback (pb) Fader
   mixer is write only on hardware so we have to cache him for read
   each fader is a u32, but uses only the first 16 bit */

static inline int hdspm_read_in_gain(struct hdspm * hdspm, unsigned int chan,
				     unsigned int in)
{
	if (chan >= HDSPM_MIXER_CHANNELS || in >= HDSPM_MIXER_CHANNELS)
		return 0;

	return hdspm->mixer->ch[chan].in[in];
}

static inline int hdspm_read_pb_gain(struct hdspm * hdspm, unsigned int chan,
				     unsigned int pb)
{
	if (chan >= HDSPM_MIXER_CHANNELS || pb >= HDSPM_MIXER_CHANNELS)
		return 0;
	return hdspm->mixer->ch[chan].pb[pb];
}

static int hdspm_write_in_gain(struct hdspm *hdspm, unsigned int chan,
				      unsigned int in, unsigned short data)
{
	if (chan >= HDSPM_MIXER_CHANNELS || in >= HDSPM_MIXER_CHANNELS)
		return -1;

	hdspm_write(hdspm,
		    HDSPM_MADI_mixerBase +
		    ((in + 128 * chan) * sizeof(u32)),
		    (hdspm->mixer->ch[chan].in[in] = data & 0xFFFF));
	return 0;
}

static int hdspm_write_pb_gain(struct hdspm *hdspm, unsigned int chan,
				      unsigned int pb, unsigned short data)
{
	if (chan >= HDSPM_MIXER_CHANNELS || pb >= HDSPM_MIXER_CHANNELS)
		return -1;

	hdspm_write(hdspm,
		    HDSPM_MADI_mixerBase +
		    ((64 + pb + 128 * chan) * sizeof(u32)),
		    (hdspm->mixer->ch[chan].pb[pb] = data & 0xFFFF));
	return 0;
}


/* enable DMA for specific channels, now available for DSP-MADI */
static inline void snd_hdspm_enable_in(struct hdspm * hdspm, int i, int v)
{
	hdspm_write(hdspm, HDSPM_inputEnableBase + (4 * i), v);
}

static inline void snd_hdspm_enable_out(struct hdspm * hdspm, int i, int v)
{
	hdspm_write(hdspm, HDSPM_outputEnableBase + (4 * i), v);
}

/* check if same process is writing and reading */
static int snd_hdspm_use_is_exclusive(struct hdspm *hdspm)
{
	unsigned long flags;
	int ret = 1;

	spin_lock_irqsave(&hdspm->lock, flags);
	if ((hdspm->playback_pid != hdspm->capture_pid) &&
	    (hdspm->playback_pid >= 0) && (hdspm->capture_pid >= 0)) {
		ret = 0;
	}
	spin_unlock_irqrestore(&hdspm->lock, flags);
	return ret;
}

/* round arbitary sample rates to commonly known rates */
static int hdspm_round_frequency(int rate)
{
	if (rate < 38050)
		return 32000;
	if (rate < 46008)
		return 44100;
	else
		return 48000;
}

/* QS and DS rates normally can not be detected
 * automatically by the card. Only exception is MADI
 * in 96k frame mode.
 *
 * So if we read SS values (32 .. 48k), check for
 * user-provided DS/QS bits in the control register
 * and multiply the base frequency accordingly.
 */
static int hdspm_rate_multiplier(struct hdspm *hdspm, int rate)
{
	if (rate <= 48000) {
		if (hdspm->control_register & HDSPM_QuadSpeed)
			return rate * 4;
		else if (hdspm->control_register &
				HDSPM_DoubleSpeed)
			return rate * 2;
	}
	return rate;
}

/* check for external sample rate, returns the sample rate in Hz*/
static int hdspm_external_sample_rate(struct hdspm *hdspm)
{
	unsigned int status, status2, timecode;
	int syncref, rate = 0, rate_bits;

	switch (hdspm->io_type) {
	case AES32:
		status2 = hdspm_read(hdspm, HDSPM_statusRegister2);
		status = hdspm_read(hdspm, HDSPM_statusRegister);
		timecode = hdspm_read(hdspm, HDSPM_timecodeRegister);

		syncref = hdspm_autosync_ref(hdspm);
		switch (syncref) {
		case HDSPM_AES32_AUTOSYNC_FROM_WORD:
		/* Check WC sync and get sample rate */
			if (hdspm_wc_sync_check(hdspm))
				return HDSPM_bit2freq(hdspm_get_wc_sample_rate(hdspm));
			break;

		case HDSPM_AES32_AUTOSYNC_FROM_AES1:
		case HDSPM_AES32_AUTOSYNC_FROM_AES2:
		case HDSPM_AES32_AUTOSYNC_FROM_AES3:
		case HDSPM_AES32_AUTOSYNC_FROM_AES4:
		case HDSPM_AES32_AUTOSYNC_FROM_AES5:
		case HDSPM_AES32_AUTOSYNC_FROM_AES6:
		case HDSPM_AES32_AUTOSYNC_FROM_AES7:
		case HDSPM_AES32_AUTOSYNC_FROM_AES8:
		/* Check AES sync and get sample rate */
			if (hdspm_aes_sync_check(hdspm, syncref - HDSPM_AES32_AUTOSYNC_FROM_AES1))
				return HDSPM_bit2freq(hdspm_get_aes_sample_rate(hdspm,
							syncref - HDSPM_AES32_AUTOSYNC_FROM_AES1));
			break;


		case HDSPM_AES32_AUTOSYNC_FROM_TCO:
		/* Check TCO sync and get sample rate */
			if (hdspm_tco_sync_check(hdspm))
				return HDSPM_bit2freq(hdspm_get_tco_sample_rate(hdspm));
			break;
		default:
			return 0;
		} /* end switch(syncref) */
		break;

	case MADIface:
		status = hdspm_read(hdspm, HDSPM_statusRegister);

		if (!(status & HDSPM_madiLock)) {
			rate = 0;  /* no lock */
		} else {
			switch (status & (HDSPM_status1_freqMask)) {
			case HDSPM_status1_F_0*1:
				rate = 32000; break;
			case HDSPM_status1_F_0*2:
				rate = 44100; break;
			case HDSPM_status1_F_0*3:
				rate = 48000; break;
			case HDSPM_status1_F_0*4:
				rate = 64000; break;
			case HDSPM_status1_F_0*5:
				rate = 88200; break;
			case HDSPM_status1_F_0*6:
				rate = 96000; break;
			case HDSPM_status1_F_0*7:
				rate = 128000; break;
			case HDSPM_status1_F_0*8:
				rate = 176400; break;
			case HDSPM_status1_F_0*9:
				rate = 192000; break;
			default:
				rate = 0; break;
			}
		}

		break;

	case MADI:
	case AIO:
	case RayDAT:
		status2 = hdspm_read(hdspm, HDSPM_statusRegister2);
		status = hdspm_read(hdspm, HDSPM_statusRegister);
		rate = 0;

		/* if wordclock has synced freq and wordclock is valid */
		if ((status2 & HDSPM_wcLock) != 0 &&
				(status2 & HDSPM_SelSyncRef0) == 0) {

			rate_bits = status2 & HDSPM_wcFreqMask;


			switch (rate_bits) {
			case HDSPM_wcFreq32:
				rate = 32000;
				break;
			case HDSPM_wcFreq44_1:
				rate = 44100;
				break;
			case HDSPM_wcFreq48:
				rate = 48000;
				break;
			case HDSPM_wcFreq64:
				rate = 64000;
				break;
			case HDSPM_wcFreq88_2:
				rate = 88200;
				break;
			case HDSPM_wcFreq96:
				rate = 96000;
				break;
			case HDSPM_wcFreq128:
				rate = 128000;
				break;
			case HDSPM_wcFreq176_4:
				rate = 176400;
				break;
			case HDSPM_wcFreq192:
				rate = 192000;
				break;
			default:
				rate = 0;
				break;
			}
		}

		/* if rate detected and Syncref is Word than have it,
		 * word has priority to MADI
		 */
		if (rate != 0 &&
		(status2 & HDSPM_SelSyncRefMask) == HDSPM_SelSyncRef_WORD)
			return hdspm_rate_multiplier(hdspm, rate);

		/* maybe a madi input (which is taken if sel sync is madi) */
		if (status & HDSPM_madiLock) {
			rate_bits = status & HDSPM_madiFreqMask;

			switch (rate_bits) {
			case HDSPM_madiFreq32:
				rate = 32000;
				break;
			case HDSPM_madiFreq44_1:
				rate = 44100;
				break;
			case HDSPM_madiFreq48:
				rate = 48000;
				break;
			case HDSPM_madiFreq64:
				rate = 64000;
				break;
			case HDSPM_madiFreq88_2:
				rate = 88200;
				break;
			case HDSPM_madiFreq96:
				rate = 96000;
				break;
			case HDSPM_madiFreq128:
				rate = 128000;
				break;
			case HDSPM_madiFreq176_4:
				rate = 176400;
				break;
			case HDSPM_madiFreq192:
				rate = 192000;
				break;
			default:
				rate = 0;
				break;
			}

		} /* endif HDSPM_madiLock */

		/* check sample rate from TCO or SYNC_IN */
		{
			bool is_valid_input = 0;
			bool has_sync = 0;

			syncref = hdspm_autosync_ref(hdspm);
			if (HDSPM_AUTOSYNC_FROM_TCO == syncref) {
				is_valid_input = 1;
				has_sync = (HDSPM_SYNC_CHECK_SYNC ==
					hdspm_tco_sync_check(hdspm));
			} else if (HDSPM_AUTOSYNC_FROM_SYNC_IN == syncref) {
				is_valid_input = 1;
				has_sync = (HDSPM_SYNC_CHECK_SYNC ==
					hdspm_sync_in_sync_check(hdspm));
			}

			if (is_valid_input && has_sync) {
				rate = hdspm_round_frequency(
					hdspm_get_pll_freq(hdspm));
			}
		}

		rate = hdspm_rate_multiplier(hdspm, rate);

		break;
	}

	return rate;
}

/* return latency in samples per period */
static int hdspm_get_latency(struct hdspm *hdspm)
{
	int n;

	n = hdspm_decode_latency(hdspm->control_register);

	/* Special case for new RME cards with 32 samples period size.
	 * The three latency bits in the control register
	 * (HDSP_LatencyMask) encode latency values of 64 samples as
	 * 0, 128 samples as 1 ... 4096 samples as 6. For old cards, 7
	 * denotes 8192 samples, but on new cards like RayDAT or AIO,
	 * it corresponds to 32 samples.
	 */
	if ((7 == n) && (RayDAT == hdspm->io_type || AIO == hdspm->io_type))
		n = -1;

	return 1 << (n + 6);
}

/* Latency function */
static inline void hdspm_compute_period_size(struct hdspm *hdspm)
{
	hdspm->period_bytes = 4 * hdspm_get_latency(hdspm);
}


static snd_pcm_uframes_t hdspm_hw_pointer(struct hdspm *hdspm)
{
	int position;

	position = hdspm_read(hdspm, HDSPM_statusRegister);

	switch (hdspm->io_type) {
	case RayDAT:
	case AIO:
		position &= HDSPM_BufferPositionMask;
		position /= 4; /* Bytes per sample */
		break;
	default:
		position = (position & HDSPM_BufferID) ?
			(hdspm->period_bytes / 4) : 0;
	}

	return position;
}


static inline void hdspm_start_audio(struct hdspm * s)
{
	s->control_register |= (HDSPM_AudioInterruptEnable | HDSPM_Start);
	hdspm_write(s, HDSPM_controlRegister, s->control_register);
}

static inline void hdspm_stop_audio(struct hdspm * s)
{
	s->control_register &= ~(HDSPM_Start | HDSPM_AudioInterruptEnable);
	hdspm_write(s, HDSPM_controlRegister, s->control_register);
}

/* should I silence all or only opened ones ? doit all for first even is 4MB*/
static void hdspm_silence_playback(struct hdspm *hdspm)
{
	int i;
	int n = hdspm->period_bytes;
	void *buf = hdspm->playback_buffer;

	if (buf == NULL)
		return;

	for (i = 0; i < HDSPM_MAX_CHANNELS; i++) {
		memset(buf, 0, n);
		buf += HDSPM_CHANNEL_BUFFER_BYTES;
	}
}

static int hdspm_set_interrupt_interval(struct hdspm *s, unsigned int frames)
{
	int n;

	spin_lock_irq(&s->lock);

	if (32 == frames) {
		/* Special case for new RME cards like RayDAT/AIO which
		 * support period sizes of 32 samples. Since latency is
		 * encoded in the three bits of HDSP_LatencyMask, we can only
		 * have values from 0 .. 7. While 0 still means 64 samples and
		 * 6 represents 4096 samples on all cards, 7 represents 8192
		 * on older cards and 32 samples on new cards.
		 *
		 * In other words, period size in samples is calculated by
		 * 2^(n+6) with n ranging from 0 .. 7.
		 */
		n = 7;
	} else {
		frames >>= 7;
		n = 0;
		while (frames) {
			n++;
			frames >>= 1;
		}
	}

	s->control_register &= ~HDSPM_LatencyMask;
	s->control_register |= hdspm_encode_latency(n);

	hdspm_write(s, HDSPM_controlRegister, s->control_register);

	hdspm_compute_period_size(s);

	spin_unlock_irq(&s->lock);

	return 0;
}

static u64 hdspm_calc_dds_value(struct hdspm *hdspm, u64 period)
{
	u64 freq_const;

	if (period == 0)
		return 0;

	switch (hdspm->io_type) {
	case MADI:
	case AES32:
		freq_const = 110069313433624ULL;
		break;
	case RayDAT:
	case AIO:
		freq_const = 104857600000000ULL;
		break;
	case MADIface:
		freq_const = 131072000000000ULL;
		break;
	default:
		snd_BUG();
		return 0;
	}

	return div_u64(freq_const, period);
}


static void hdspm_set_dds_value(struct hdspm *hdspm, int rate)
{
	u64 n;

	if (rate >= 112000)
		rate /= 4;
	else if (rate >= 56000)
		rate /= 2;

	switch (hdspm->io_type) {
	case MADIface:
		n = 131072000000000ULL;  /* 125 MHz */
		break;
	case MADI:
	case AES32:
		n = 110069313433624ULL;  /* 105 MHz */
		break;
	case RayDAT:
	case AIO:
		n = 104857600000000ULL;  /* 100 MHz */
		break;
	default:
		snd_BUG();
		return;
	}

	n = div_u64(n, rate);
	/* n should be less than 2^32 for being written to FREQ register */
	snd_BUG_ON(n >> 32);
	hdspm_write(hdspm, HDSPM_freqReg, (u32)n);
}

/* dummy set rate lets see what happens */
static int hdspm_set_rate(struct hdspm * hdspm, int rate, int called_internally)
{
	int current_rate;
	int rate_bits;
	int not_set = 0;
	int current_speed, target_speed;

	/* ASSUMPTION: hdspm->lock is either set, or there is no need for
	   it (e.g. during module initialization).
	 */

	if (!(hdspm->control_register & HDSPM_ClockModeMaster)) {

		/* SLAVE --- */
		if (called_internally) {

			/* request from ctl or card initialization
			   just make a warning an remember setting
			   for future master mode switching */

			snd_printk(KERN_WARNING "HDSPM: "
				   "Warning: device is not running "
				   "as a clock master.\n");
			not_set = 1;
		} else {

			/* hw_param request while in AutoSync mode */
			int external_freq =
			    hdspm_external_sample_rate(hdspm);

			if (hdspm_autosync_ref(hdspm) ==
			    HDSPM_AUTOSYNC_FROM_NONE) {

				snd_printk(KERN_WARNING "HDSPM: "
					   "Detected no Externel Sync \n");
				not_set = 1;

			} else if (rate != external_freq) {

				snd_printk(KERN_WARNING "HDSPM: "
					   "Warning: No AutoSync source for "
					   "requested rate\n");
				not_set = 1;
			}
		}
	}

	current_rate = hdspm->system_sample_rate;

	/* Changing between Singe, Double and Quad speed is not
	   allowed if any substreams are open. This is because such a change
	   causes a shift in the location of the DMA buffers and a reduction
	   in the number of available buffers.

	   Note that a similar but essentially insoluble problem exists for
	   externally-driven rate changes. All we can do is to flag rate
	   changes in the read/write routines.
	 */

	if (current_rate <= 48000)
		current_speed = HDSPM_SPEED_SINGLE;
	else if (current_rate <= 96000)
		current_speed = HDSPM_SPEED_DOUBLE;
	else
		current_speed = HDSPM_SPEED_QUAD;

	if (rate <= 48000)
		target_speed = HDSPM_SPEED_SINGLE;
	else if (rate <= 96000)
		target_speed = HDSPM_SPEED_DOUBLE;
	else
		target_speed = HDSPM_SPEED_QUAD;

	switch (rate) {
	case 32000:
		rate_bits = HDSPM_Frequency32KHz;
		break;
	case 44100:
		rate_bits = HDSPM_Frequency44_1KHz;
		break;
	case 48000:
		rate_bits = HDSPM_Frequency48KHz;
		break;
	case 64000:
		rate_bits = HDSPM_Frequency64KHz;
		break;
	case 88200:
		rate_bits = HDSPM_Frequency88_2KHz;
		break;
	case 96000:
		rate_bits = HDSPM_Frequency96KHz;
		break;
	case 128000:
		rate_bits = HDSPM_Frequency128KHz;
		break;
	case 176400:
		rate_bits = HDSPM_Frequency176_4KHz;
		break;
	case 192000:
		rate_bits = HDSPM_Frequency192KHz;
		break;
	default:
		return -EINVAL;
	}

	if (current_speed != target_speed
	    && (hdspm->capture_pid >= 0 || hdspm->playback_pid >= 0)) {
		snd_printk
		    (KERN_ERR "HDSPM: "
		     "cannot change from %s speed to %s speed mode "
		     "(capture PID = %d, playback PID = %d)\n",
		     hdspm_speed_names[current_speed],
		     hdspm_speed_names[target_speed],
		     hdspm->capture_pid, hdspm->playback_pid);
		return -EBUSY;
	}

	hdspm->control_register &= ~HDSPM_FrequencyMask;
	hdspm->control_register |= rate_bits;
	hdspm_write(hdspm, HDSPM_controlRegister, hdspm->control_register);

	/* For AES32, need to set DDS value in FREQ register
	   For MADI, also apparently */
	hdspm_set_dds_value(hdspm, rate);

	if (AES32 == hdspm->io_type && rate != current_rate)
		hdspm_write(hdspm, HDSPM_eeprom_wr, 0);

	hdspm->system_sample_rate = rate;

	if (rate <= 48000) {
		hdspm->channel_map_in = hdspm->channel_map_in_ss;
		hdspm->channel_map_out = hdspm->channel_map_out_ss;
		hdspm->max_channels_in = hdspm->ss_in_channels;
		hdspm->max_channels_out = hdspm->ss_out_channels;
		hdspm->port_names_in = hdspm->port_names_in_ss;
		hdspm->port_names_out = hdspm->port_names_out_ss;
	} else if (rate <= 96000) {
		hdspm->channel_map_in = hdspm->channel_map_in_ds;
		hdspm->channel_map_out = hdspm->channel_map_out_ds;
		hdspm->max_channels_in = hdspm->ds_in_channels;
		hdspm->max_channels_out = hdspm->ds_out_channels;
		hdspm->port_names_in = hdspm->port_names_in_ds;
		hdspm->port_names_out = hdspm->port_names_out_ds;
	} else {
		hdspm->channel_map_in = hdspm->channel_map_in_qs;
		hdspm->channel_map_out = hdspm->channel_map_out_qs;
		hdspm->max_channels_in = hdspm->qs_in_channels;
		hdspm->max_channels_out = hdspm->qs_out_channels;
		hdspm->port_names_in = hdspm->port_names_in_qs;
		hdspm->port_names_out = hdspm->port_names_out_qs;
	}

	if (not_set != 0)
		return -1;

	return 0;
}

/* mainly for init to 0 on load */
static void all_in_all_mixer(struct hdspm * hdspm, int sgain)
{
	int i, j;
	unsigned int gain;

	if (sgain > UNITY_GAIN)
		gain = UNITY_GAIN;
	else if (sgain < 0)
		gain = 0;
	else
		gain = sgain;

	for (i = 0; i < HDSPM_MIXER_CHANNELS; i++)
		for (j = 0; j < HDSPM_MIXER_CHANNELS; j++) {
			hdspm_write_in_gain(hdspm, i, j, gain);
			hdspm_write_pb_gain(hdspm, i, j, gain);
		}
}

/*----------------------------------------------------------------------------
   MIDI
  ----------------------------------------------------------------------------*/

static inline unsigned char snd_hdspm_midi_read_byte (struct hdspm *hdspm,
						      int id)
{
	/* the hardware already does the relevant bit-mask with 0xff */
	return hdspm_read(hdspm, hdspm->midi[id].dataIn);
}

static inline void snd_hdspm_midi_write_byte (struct hdspm *hdspm, int id,
					      int val)
{
	/* the hardware already does the relevant bit-mask with 0xff */
	return hdspm_write(hdspm, hdspm->midi[id].dataOut, val);
}

static inline int snd_hdspm_midi_input_available (struct hdspm *hdspm, int id)
{
	return hdspm_read(hdspm, hdspm->midi[id].statusIn) & 0xFF;
}

static inline int snd_hdspm_midi_output_possible (struct hdspm *hdspm, int id)
{
	int fifo_bytes_used;

	fifo_bytes_used = hdspm_read(hdspm, hdspm->midi[id].statusOut) & 0xFF;

	if (fifo_bytes_used < 128)
		return  128 - fifo_bytes_used;
	else
		return 0;
}

static void snd_hdspm_flush_midi_input(struct hdspm *hdspm, int id)
{
	while (snd_hdspm_midi_input_available (hdspm, id))
		snd_hdspm_midi_read_byte (hdspm, id);
}

static int snd_hdspm_midi_output_write (struct hdspm_midi *hmidi)
{
	unsigned long flags;
	int n_pending;
	int to_write;
	int i;
	unsigned char buf[128];

	/* Output is not interrupt driven */

	spin_lock_irqsave (&hmidi->lock, flags);
	if (hmidi->output &&
	    !snd_rawmidi_transmit_empty (hmidi->output)) {
		n_pending = snd_hdspm_midi_output_possible (hmidi->hdspm,
							    hmidi->id);
		if (n_pending > 0) {
			if (n_pending > (int)sizeof (buf))
				n_pending = sizeof (buf);

			to_write = snd_rawmidi_transmit (hmidi->output, buf,
							 n_pending);
			if (to_write > 0) {
				for (i = 0; i < to_write; ++i)
					snd_hdspm_midi_write_byte (hmidi->hdspm,
								   hmidi->id,
								   buf[i]);
			}
		}
	}
	spin_unlock_irqrestore (&hmidi->lock, flags);
	return 0;
}

static int snd_hdspm_midi_input_read (struct hdspm_midi *hmidi)
{
	unsigned char buf[128]; /* this buffer is designed to match the MIDI
				 * input FIFO size
				 */
	unsigned long flags;
	int n_pending;
	int i;

	spin_lock_irqsave (&hmidi->lock, flags);
	n_pending = snd_hdspm_midi_input_available (hmidi->hdspm, hmidi->id);
	if (n_pending > 0) {
		if (hmidi->input) {
			if (n_pending > (int)sizeof (buf))
				n_pending = sizeof (buf);
			for (i = 0; i < n_pending; ++i)
				buf[i] = snd_hdspm_midi_read_byte (hmidi->hdspm,
								   hmidi->id);
			if (n_pending)
				snd_rawmidi_receive (hmidi->input, buf,
						     n_pending);
		} else {
			/* flush the MIDI input FIFO */
			while (n_pending--)
				snd_hdspm_midi_read_byte (hmidi->hdspm,
							  hmidi->id);
		}
	}
	hmidi->pending = 0;
	spin_unlock_irqrestore(&hmidi->lock, flags);

	spin_lock_irqsave(&hmidi->hdspm->lock, flags);
	hmidi->hdspm->control_register |= hmidi->ie;
	hdspm_write(hmidi->hdspm, HDSPM_controlRegister,
		    hmidi->hdspm->control_register);
	spin_unlock_irqrestore(&hmidi->hdspm->lock, flags);

	return snd_hdspm_midi_output_write (hmidi);
}

static void
snd_hdspm_midi_input_trigger(struct snd_rawmidi_substream *substream, int up)
{
	struct hdspm *hdspm;
	struct hdspm_midi *hmidi;
	unsigned long flags;

	hmidi = substream->rmidi->private_data;
	hdspm = hmidi->hdspm;

	spin_lock_irqsave (&hdspm->lock, flags);
	if (up) {
		if (!(hdspm->control_register & hmidi->ie)) {
			snd_hdspm_flush_midi_input (hdspm, hmidi->id);
			hdspm->control_register |= hmidi->ie;
		}
	} else {
		hdspm->control_register &= ~hmidi->ie;
	}

	hdspm_write(hdspm, HDSPM_controlRegister, hdspm->control_register);
	spin_unlock_irqrestore (&hdspm->lock, flags);
}

static void snd_hdspm_midi_output_timer(unsigned long data)
{
	struct hdspm_midi *hmidi = (struct hdspm_midi *) data;
	unsigned long flags;

	snd_hdspm_midi_output_write(hmidi);
	spin_lock_irqsave (&hmidi->lock, flags);

	/* this does not bump hmidi->istimer, because the
	   kernel automatically removed the timer when it
	   expired, and we are now adding it back, thus
	   leaving istimer wherever it was set before.
	*/

	if (hmidi->istimer) {
		hmidi->timer.expires = 1 + jiffies;
		add_timer(&hmidi->timer);
	}

	spin_unlock_irqrestore (&hmidi->lock, flags);
}

static void
snd_hdspm_midi_output_trigger(struct snd_rawmidi_substream *substream, int up)
{
	struct hdspm_midi *hmidi;
	unsigned long flags;

	hmidi = substream->rmidi->private_data;
	spin_lock_irqsave (&hmidi->lock, flags);
	if (up) {
		if (!hmidi->istimer) {
			init_timer(&hmidi->timer);
			hmidi->timer.function = snd_hdspm_midi_output_timer;
			hmidi->timer.data = (unsigned long) hmidi;
			hmidi->timer.expires = 1 + jiffies;
			add_timer(&hmidi->timer);
			hmidi->istimer++;
		}
	} else {
		if (hmidi->istimer && --hmidi->istimer <= 0)
			del_timer (&hmidi->timer);
	}
	spin_unlock_irqrestore (&hmidi->lock, flags);
	if (up)
		snd_hdspm_midi_output_write(hmidi);
}

static int snd_hdspm_midi_input_open(struct snd_rawmidi_substream *substream)
{
	struct hdspm_midi *hmidi;

	hmidi = substream->rmidi->private_data;
	spin_lock_irq (&hmidi->lock);
	snd_hdspm_flush_midi_input (hmidi->hdspm, hmidi->id);
	hmidi->input = substream;
	spin_unlock_irq (&hmidi->lock);

	return 0;
}

static int snd_hdspm_midi_output_open(struct snd_rawmidi_substream *substream)
{
	struct hdspm_midi *hmidi;

	hmidi = substream->rmidi->private_data;
	spin_lock_irq (&hmidi->lock);
	hmidi->output = substream;
	spin_unlock_irq (&hmidi->lock);

	return 0;
}

static int snd_hdspm_midi_input_close(struct snd_rawmidi_substream *substream)
{
	struct hdspm_midi *hmidi;

	snd_hdspm_midi_input_trigger (substream, 0);

	hmidi = substream->rmidi->private_data;
	spin_lock_irq (&hmidi->lock);
	hmidi->input = NULL;
	spin_unlock_irq (&hmidi->lock);

	return 0;
}

static int snd_hdspm_midi_output_close(struct snd_rawmidi_substream *substream)
{
	struct hdspm_midi *hmidi;

	snd_hdspm_midi_output_trigger (substream, 0);

	hmidi = substream->rmidi->private_data;
	spin_lock_irq (&hmidi->lock);
	hmidi->output = NULL;
	spin_unlock_irq (&hmidi->lock);

	return 0;
}

static struct snd_rawmidi_ops snd_hdspm_midi_output =
{
	.open =		snd_hdspm_midi_output_open,
	.close =	snd_hdspm_midi_output_close,
	.trigger =	snd_hdspm_midi_output_trigger,
};

static struct snd_rawmidi_ops snd_hdspm_midi_input =
{
	.open =		snd_hdspm_midi_input_open,
	.close =	snd_hdspm_midi_input_close,
	.trigger =	snd_hdspm_midi_input_trigger,
};

static int snd_hdspm_create_midi(struct snd_card *card,
				 struct hdspm *hdspm, int id)
{
	int err;
	char buf[32];

	hdspm->midi[id].id = id;
	hdspm->midi[id].hdspm = hdspm;
	spin_lock_init (&hdspm->midi[id].lock);

	if (0 == id) {
		if (MADIface == hdspm->io_type) {
			/* MIDI-over-MADI on HDSPe MADIface */
			hdspm->midi[0].dataIn = HDSPM_midiDataIn2;
			hdspm->midi[0].statusIn = HDSPM_midiStatusIn2;
			hdspm->midi[0].dataOut = HDSPM_midiDataOut2;
			hdspm->midi[0].statusOut = HDSPM_midiStatusOut2;
			hdspm->midi[0].ie = HDSPM_Midi2InterruptEnable;
			hdspm->midi[0].irq = HDSPM_midi2IRQPending;
		} else {
			hdspm->midi[0].dataIn = HDSPM_midiDataIn0;
			hdspm->midi[0].statusIn = HDSPM_midiStatusIn0;
			hdspm->midi[0].dataOut = HDSPM_midiDataOut0;
			hdspm->midi[0].statusOut = HDSPM_midiStatusOut0;
			hdspm->midi[0].ie = HDSPM_Midi0InterruptEnable;
			hdspm->midi[0].irq = HDSPM_midi0IRQPending;
		}
	} else if (1 == id) {
		hdspm->midi[1].dataIn = HDSPM_midiDataIn1;
		hdspm->midi[1].statusIn = HDSPM_midiStatusIn1;
		hdspm->midi[1].dataOut = HDSPM_midiDataOut1;
		hdspm->midi[1].statusOut = HDSPM_midiStatusOut1;
		hdspm->midi[1].ie = HDSPM_Midi1InterruptEnable;
		hdspm->midi[1].irq = HDSPM_midi1IRQPending;
	} else if ((2 == id) && (MADI == hdspm->io_type)) {
		/* MIDI-over-MADI on HDSPe MADI */
		hdspm->midi[2].dataIn = HDSPM_midiDataIn2;
		hdspm->midi[2].statusIn = HDSPM_midiStatusIn2;
		hdspm->midi[2].dataOut = HDSPM_midiDataOut2;
		hdspm->midi[2].statusOut = HDSPM_midiStatusOut2;
		hdspm->midi[2].ie = HDSPM_Midi2InterruptEnable;
		hdspm->midi[2].irq = HDSPM_midi2IRQPending;
	} else if (2 == id) {
		/* TCO MTC, read only */
		hdspm->midi[2].dataIn = HDSPM_midiDataIn2;
		hdspm->midi[2].statusIn = HDSPM_midiStatusIn2;
		hdspm->midi[2].dataOut = -1;
		hdspm->midi[2].statusOut = -1;
		hdspm->midi[2].ie = HDSPM_Midi2InterruptEnable;
		hdspm->midi[2].irq = HDSPM_midi2IRQPendingAES;
	} else if (3 == id) {
		/* TCO MTC on HDSPe MADI */
		hdspm->midi[3].dataIn = HDSPM_midiDataIn3;
		hdspm->midi[3].statusIn = HDSPM_midiStatusIn3;
		hdspm->midi[3].dataOut = -1;
		hdspm->midi[3].statusOut = -1;
		hdspm->midi[3].ie = HDSPM_Midi3InterruptEnable;
		hdspm->midi[3].irq = HDSPM_midi3IRQPending;
	}

	if ((id < 2) || ((2 == id) && ((MADI == hdspm->io_type) ||
					(MADIface == hdspm->io_type)))) {
		if ((id == 0) && (MADIface == hdspm->io_type)) {
			sprintf(buf, "%s MIDIoverMADI", card->shortname);
		} else if ((id == 2) && (MADI == hdspm->io_type)) {
			sprintf(buf, "%s MIDIoverMADI", card->shortname);
		} else {
			sprintf(buf, "%s MIDI %d", card->shortname, id+1);
		}
		err = snd_rawmidi_new(card, buf, id, 1, 1,
				&hdspm->midi[id].rmidi);
		if (err < 0)
			return err;

		sprintf(hdspm->midi[id].rmidi->name, "%s MIDI %d",
				card->id, id+1);
		hdspm->midi[id].rmidi->private_data = &hdspm->midi[id];

		snd_rawmidi_set_ops(hdspm->midi[id].rmidi,
				SNDRV_RAWMIDI_STREAM_OUTPUT,
				&snd_hdspm_midi_output);
		snd_rawmidi_set_ops(hdspm->midi[id].rmidi,
				SNDRV_RAWMIDI_STREAM_INPUT,
				&snd_hdspm_midi_input);

		hdspm->midi[id].rmidi->info_flags |=
			SNDRV_RAWMIDI_INFO_OUTPUT |
			SNDRV_RAWMIDI_INFO_INPUT |
			SNDRV_RAWMIDI_INFO_DUPLEX;
	} else {
		/* TCO MTC, read only */
		sprintf(buf, "%s MTC %d", card->shortname, id+1);
		err = snd_rawmidi_new(card, buf, id, 1, 1,
				&hdspm->midi[id].rmidi);
		if (err < 0)
			return err;

		sprintf(hdspm->midi[id].rmidi->name,
				"%s MTC %d", card->id, id+1);
		hdspm->midi[id].rmidi->private_data = &hdspm->midi[id];

		snd_rawmidi_set_ops(hdspm->midi[id].rmidi,
				SNDRV_RAWMIDI_STREAM_INPUT,
				&snd_hdspm_midi_input);

		hdspm->midi[id].rmidi->info_flags |= SNDRV_RAWMIDI_INFO_INPUT;
	}

	return 0;
}


static void hdspm_midi_tasklet(unsigned long arg)
{
	struct hdspm *hdspm = (struct hdspm *)arg;
	int i = 0;

	while (i < hdspm->midiPorts) {
		if (hdspm->midi[i].pending)
			snd_hdspm_midi_input_read(&hdspm->midi[i]);

		i++;
	}
}


/*-----------------------------------------------------------------------------
  Status Interface
  ----------------------------------------------------------------------------*/

/* get the system sample rate which is set */


static inline int hdspm_get_pll_freq(struct hdspm *hdspm)
{
	unsigned int period, rate;

	period = hdspm_read(hdspm, HDSPM_RD_PLL_FREQ);
	rate = hdspm_calc_dds_value(hdspm, period);

	return rate;
}

/**
 * Calculate the real sample rate from the
 * current DDS value.
 **/
static int hdspm_get_system_sample_rate(struct hdspm *hdspm)
{
	unsigned int rate;

	rate = hdspm_get_pll_freq(hdspm);

	if (rate > 207000) {
		/* Unreasonable high sample rate as seen on PCI MADI cards. */
		if (0 == hdspm_system_clock_mode(hdspm)) {
			/* master mode, return internal sample rate */
			rate = hdspm->system_sample_rate;
		} else {
			/* slave mode, return external sample rate */
			rate = hdspm_external_sample_rate(hdspm);
		}
	}

	return rate;
}


#define HDSPM_SYSTEM_SAMPLE_RATE(xname, xindex) \
{	.iface = SNDRV_CTL_ELEM_IFACE_MIXER, \
	.name = xname, \
	.index = xindex, \
	.access = SNDRV_CTL_ELEM_ACCESS_READWRITE |\
		SNDRV_CTL_ELEM_ACCESS_VOLATILE, \
	.info = snd_hdspm_info_system_sample_rate, \
	.put = snd_hdspm_put_system_sample_rate, \
	.get = snd_hdspm_get_system_sample_rate \
}

static int snd_hdspm_info_system_sample_rate(struct snd_kcontrol *kcontrol,
					     struct snd_ctl_elem_info *uinfo)
{
	uinfo->type = SNDRV_CTL_ELEM_TYPE_INTEGER;
	uinfo->count = 1;
	uinfo->value.integer.min = 27000;
	uinfo->value.integer.max = 207000;
	uinfo->value.integer.step = 1;
	return 0;
}


static int snd_hdspm_get_system_sample_rate(struct snd_kcontrol *kcontrol,
					    struct snd_ctl_elem_value *
					    ucontrol)
{
	struct hdspm *hdspm = snd_kcontrol_chip(kcontrol);

	ucontrol->value.integer.value[0] = hdspm_get_system_sample_rate(hdspm);
	return 0;
}

static int snd_hdspm_put_system_sample_rate(struct snd_kcontrol *kcontrol,
					    struct snd_ctl_elem_value *
					    ucontrol)
{
	struct hdspm *hdspm = snd_kcontrol_chip(kcontrol);

	hdspm_set_dds_value(hdspm, ucontrol->value.enumerated.item[0]);
	return 0;
}


/**
 * Returns the WordClock sample rate class for the given card.
 **/
static int hdspm_get_wc_sample_rate(struct hdspm *hdspm)
{
	int status;

	switch (hdspm->io_type) {
	case RayDAT:
	case AIO:
		status = hdspm_read(hdspm, HDSPM_RD_STATUS_1);
		return (status >> 16) & 0xF;
		break;
	case AES32:
		status = hdspm_read(hdspm, HDSPM_statusRegister);
		return (status >> HDSPM_AES32_wcFreq_bit) & 0xF;
	default:
		break;
	}


	return 0;
}


/**
 * Returns the TCO sample rate class for the given card.
 **/
static int hdspm_get_tco_sample_rate(struct hdspm *hdspm)
{
	int status;

	if (hdspm->tco) {
		switch (hdspm->io_type) {
		case RayDAT:
		case AIO:
			status = hdspm_read(hdspm, HDSPM_RD_STATUS_1);
			return (status >> 20) & 0xF;
			break;
		case AES32:
			status = hdspm_read(hdspm, HDSPM_statusRegister);
			return (status >> 1) & 0xF;
		default:
			break;
		}
	}

	return 0;
}


/**
 * Returns the SYNC_IN sample rate class for the given card.
 **/
static int hdspm_get_sync_in_sample_rate(struct hdspm *hdspm)
{
	int status;

	if (hdspm->tco) {
		switch (hdspm->io_type) {
		case RayDAT:
		case AIO:
			status = hdspm_read(hdspm, HDSPM_RD_STATUS_2);
			return (status >> 12) & 0xF;
			break;
		default:
			break;
		}
	}

	return 0;
}

/**
 * Returns the AES sample rate class for the given card.
 **/
static int hdspm_get_aes_sample_rate(struct hdspm *hdspm, int index)
{
	int timecode;

	switch (hdspm->io_type) {
	case AES32:
		timecode = hdspm_read(hdspm, HDSPM_timecodeRegister);
		return (timecode >> (4*index)) & 0xF;
		break;
	default:
		break;
	}
	return 0;
}

/**
 * Returns the sample rate class for input source <idx> for
 * 'new style' cards like the AIO and RayDAT.
 **/
static int hdspm_get_s1_sample_rate(struct hdspm *hdspm, unsigned int idx)
{
	int status = hdspm_read(hdspm, HDSPM_RD_STATUS_2);

	return (status >> (idx*4)) & 0xF;
}

#define ENUMERATED_CTL_INFO(info, texts) \
	snd_ctl_enum_info(info, 1, ARRAY_SIZE(texts), texts)
<<<<<<< HEAD

=======
>>>>>>> d8ec26d7

/* Helper function to query the external sample rate and return the
 * corresponding enum to be returned to userspace.
 */
static int hdspm_external_rate_to_enum(struct hdspm *hdspm)
{
	int rate = hdspm_external_sample_rate(hdspm);
	int i, selected_rate = 0;
	for (i = 1; i < 10; i++)
		if (HDSPM_bit2freq(i) == rate) {
			selected_rate = i;
			break;
		}
	return selected_rate;
}

/* Helper function to query the external sample rate and return the
 * corresponding enum to be returned to userspace.
 */
static int hdspm_external_rate_to_enum(struct hdspm *hdspm)
{
	int rate = hdspm_external_sample_rate(hdspm);
	int i, selected_rate = 0;
	for (i = 1; i < 10; i++)
		if (HDSPM_bit2freq(i) == rate) {
			selected_rate = i;
			break;
		}
	return selected_rate;
}


#define HDSPM_AUTOSYNC_SAMPLE_RATE(xname, xindex) \
{	.iface = SNDRV_CTL_ELEM_IFACE_MIXER, \
	.name = xname, \
	.private_value = xindex, \
	.access = SNDRV_CTL_ELEM_ACCESS_READ, \
	.info = snd_hdspm_info_autosync_sample_rate, \
	.get = snd_hdspm_get_autosync_sample_rate \
}


static int snd_hdspm_info_autosync_sample_rate(struct snd_kcontrol *kcontrol,
					       struct snd_ctl_elem_info *uinfo)
{
	ENUMERATED_CTL_INFO(uinfo, texts_freq);
	return 0;
}


static int snd_hdspm_get_autosync_sample_rate(struct snd_kcontrol *kcontrol,
					      struct snd_ctl_elem_value *
					      ucontrol)
{
	struct hdspm *hdspm = snd_kcontrol_chip(kcontrol);

	switch (hdspm->io_type) {
	case RayDAT:
		switch (kcontrol->private_value) {
		case 0:
			ucontrol->value.enumerated.item[0] =
				hdspm_get_wc_sample_rate(hdspm);
			break;
		case 7:
			ucontrol->value.enumerated.item[0] =
				hdspm_get_tco_sample_rate(hdspm);
			break;
		case 8:
			ucontrol->value.enumerated.item[0] =
				hdspm_get_sync_in_sample_rate(hdspm);
			break;
		default:
			ucontrol->value.enumerated.item[0] =
				hdspm_get_s1_sample_rate(hdspm,
						kcontrol->private_value-1);
		}
		break;

	case AIO:
		switch (kcontrol->private_value) {
		case 0: /* WC */
			ucontrol->value.enumerated.item[0] =
				hdspm_get_wc_sample_rate(hdspm);
			break;
		case 4: /* TCO */
			ucontrol->value.enumerated.item[0] =
				hdspm_get_tco_sample_rate(hdspm);
			break;
		case 5: /* SYNC_IN */
			ucontrol->value.enumerated.item[0] =
				hdspm_get_sync_in_sample_rate(hdspm);
			break;
		default:
			ucontrol->value.enumerated.item[0] =
				hdspm_get_s1_sample_rate(hdspm,
						kcontrol->private_value-1);
		}
		break;

	case AES32:

		switch (kcontrol->private_value) {
		case 0: /* WC */
			ucontrol->value.enumerated.item[0] =
				hdspm_get_wc_sample_rate(hdspm);
			break;
		case 9: /* TCO */
			ucontrol->value.enumerated.item[0] =
				hdspm_get_tco_sample_rate(hdspm);
			break;
		case 10: /* SYNC_IN */
			ucontrol->value.enumerated.item[0] =
				hdspm_get_sync_in_sample_rate(hdspm);
			break;
		case 11: /* External Rate */
			ucontrol->value.enumerated.item[0] =
				hdspm_external_rate_to_enum(hdspm);
			break;
		default: /* AES1 to AES8 */
			ucontrol->value.enumerated.item[0] =
				hdspm_get_aes_sample_rate(hdspm,
						kcontrol->private_value -
						HDSPM_AES32_AUTOSYNC_FROM_AES1);
			break;
		}
		break;

	case MADI:
	case MADIface:
		ucontrol->value.enumerated.item[0] =
			hdspm_external_rate_to_enum(hdspm);
		break;
	default:
		break;
	}

	return 0;
}


#define HDSPM_SYSTEM_CLOCK_MODE(xname, xindex) \
{	.iface = SNDRV_CTL_ELEM_IFACE_MIXER, \
	.name = xname, \
	.index = xindex, \
	.access = SNDRV_CTL_ELEM_ACCESS_READWRITE |\
		SNDRV_CTL_ELEM_ACCESS_VOLATILE, \
	.info = snd_hdspm_info_system_clock_mode, \
	.get = snd_hdspm_get_system_clock_mode, \
	.put = snd_hdspm_put_system_clock_mode, \
}


/**
 * Returns the system clock mode for the given card.
 * @returns 0 - master, 1 - slave
 **/
static int hdspm_system_clock_mode(struct hdspm *hdspm)
{
	switch (hdspm->io_type) {
	case AIO:
	case RayDAT:
		if (hdspm->settings_register & HDSPM_c0Master)
			return 0;
		break;

	default:
		if (hdspm->control_register & HDSPM_ClockModeMaster)
			return 0;
	}

	return 1;
}


/**
 * Sets the system clock mode.
 * @param mode 0 - master, 1 - slave
 **/
static void hdspm_set_system_clock_mode(struct hdspm *hdspm, int mode)
{
	hdspm_set_toggle_setting(hdspm,
			(hdspm_is_raydat_or_aio(hdspm)) ?
			HDSPM_c0Master : HDSPM_ClockModeMaster,
			(0 == mode));
}


static int snd_hdspm_info_system_clock_mode(struct snd_kcontrol *kcontrol,
					    struct snd_ctl_elem_info *uinfo)
{
	static const char *const texts[] = { "Master", "AutoSync" };
	ENUMERATED_CTL_INFO(uinfo, texts);
	return 0;
}

static int snd_hdspm_get_system_clock_mode(struct snd_kcontrol *kcontrol,
					   struct snd_ctl_elem_value *ucontrol)
{
	struct hdspm *hdspm = snd_kcontrol_chip(kcontrol);

	ucontrol->value.enumerated.item[0] = hdspm_system_clock_mode(hdspm);
	return 0;
}

static int snd_hdspm_put_system_clock_mode(struct snd_kcontrol *kcontrol,
					   struct snd_ctl_elem_value *ucontrol)
{
	struct hdspm *hdspm = snd_kcontrol_chip(kcontrol);
	int val;

	if (!snd_hdspm_use_is_exclusive(hdspm))
		return -EBUSY;

	val = ucontrol->value.enumerated.item[0];
	if (val < 0)
		val = 0;
	else if (val > 1)
		val = 1;

	hdspm_set_system_clock_mode(hdspm, val);

	return 0;
}


#define HDSPM_INTERNAL_CLOCK(xname, xindex) \
{	.iface = SNDRV_CTL_ELEM_IFACE_MIXER, \
	.name = xname, \
	.index = xindex, \
	.info = snd_hdspm_info_clock_source, \
	.get = snd_hdspm_get_clock_source, \
	.put = snd_hdspm_put_clock_source \
}


static int hdspm_clock_source(struct hdspm * hdspm)
{
	switch (hdspm->system_sample_rate) {
	case 32000: return 0;
	case 44100: return 1;
	case 48000: return 2;
	case 64000: return 3;
	case 88200: return 4;
	case 96000: return 5;
	case 128000: return 6;
	case 176400: return 7;
	case 192000: return 8;
	}

	return -1;
}

static int hdspm_set_clock_source(struct hdspm * hdspm, int mode)
{
	int rate;
	switch (mode) {
	case 0:
		rate = 32000; break;
	case 1:
		rate = 44100; break;
	case 2:
		rate = 48000; break;
	case 3:
		rate = 64000; break;
	case 4:
		rate = 88200; break;
	case 5:
		rate = 96000; break;
	case 6:
		rate = 128000; break;
	case 7:
		rate = 176400; break;
	case 8:
		rate = 192000; break;
	default:
		rate = 48000;
	}
	hdspm_set_rate(hdspm, rate, 1);
	return 0;
}

static int snd_hdspm_info_clock_source(struct snd_kcontrol *kcontrol,
				       struct snd_ctl_elem_info *uinfo)
{
	uinfo->type = SNDRV_CTL_ELEM_TYPE_ENUMERATED;
	uinfo->count = 1;
	uinfo->value.enumerated.items = 9;

	if (uinfo->value.enumerated.item >= uinfo->value.enumerated.items)
		uinfo->value.enumerated.item =
		    uinfo->value.enumerated.items - 1;

	strcpy(uinfo->value.enumerated.name,
	       texts_freq[uinfo->value.enumerated.item+1]);

	return 0;
}

static int snd_hdspm_get_clock_source(struct snd_kcontrol *kcontrol,
				      struct snd_ctl_elem_value *ucontrol)
{
	struct hdspm *hdspm = snd_kcontrol_chip(kcontrol);

	ucontrol->value.enumerated.item[0] = hdspm_clock_source(hdspm);
	return 0;
}

static int snd_hdspm_put_clock_source(struct snd_kcontrol *kcontrol,
				      struct snd_ctl_elem_value *ucontrol)
{
	struct hdspm *hdspm = snd_kcontrol_chip(kcontrol);
	int change;
	int val;

	if (!snd_hdspm_use_is_exclusive(hdspm))
		return -EBUSY;
	val = ucontrol->value.enumerated.item[0];
	if (val < 0)
		val = 0;
	if (val > 9)
		val = 9;
	spin_lock_irq(&hdspm->lock);
	if (val != hdspm_clock_source(hdspm))
		change = (hdspm_set_clock_source(hdspm, val) == 0) ? 1 : 0;
	else
		change = 0;
	spin_unlock_irq(&hdspm->lock);
	return change;
}


#define HDSPM_PREF_SYNC_REF(xname, xindex) \
{	.iface = SNDRV_CTL_ELEM_IFACE_MIXER, \
	.name = xname, \
	.index = xindex, \
	.access = SNDRV_CTL_ELEM_ACCESS_READWRITE |\
			SNDRV_CTL_ELEM_ACCESS_VOLATILE, \
	.info = snd_hdspm_info_pref_sync_ref, \
	.get = snd_hdspm_get_pref_sync_ref, \
	.put = snd_hdspm_put_pref_sync_ref \
}


/**
 * Returns the current preferred sync reference setting.
 * The semantics of the return value are depending on the
 * card, please see the comments for clarification.
 **/
static int hdspm_pref_sync_ref(struct hdspm * hdspm)
{
	switch (hdspm->io_type) {
	case AES32:
		switch (hdspm->control_register & HDSPM_SyncRefMask) {
		case 0: return 0;  /* WC */
		case HDSPM_SyncRef0: return 1; /* AES 1 */
		case HDSPM_SyncRef1: return 2; /* AES 2 */
		case HDSPM_SyncRef1+HDSPM_SyncRef0: return 3; /* AES 3 */
		case HDSPM_SyncRef2: return 4; /* AES 4 */
		case HDSPM_SyncRef2+HDSPM_SyncRef0: return 5; /* AES 5 */
		case HDSPM_SyncRef2+HDSPM_SyncRef1: return 6; /* AES 6 */
		case HDSPM_SyncRef2+HDSPM_SyncRef1+HDSPM_SyncRef0:
						    return 7; /* AES 7 */
		case HDSPM_SyncRef3: return 8; /* AES 8 */
		case HDSPM_SyncRef3+HDSPM_SyncRef0: return 9; /* TCO */
		}
		break;

	case MADI:
	case MADIface:
		if (hdspm->tco) {
			switch (hdspm->control_register & HDSPM_SyncRefMask) {
			case 0: return 0;  /* WC */
			case HDSPM_SyncRef0: return 1;  /* MADI */
			case HDSPM_SyncRef1: return 2;  /* TCO */
			case HDSPM_SyncRef1+HDSPM_SyncRef0:
					     return 3;  /* SYNC_IN */
			}
		} else {
			switch (hdspm->control_register & HDSPM_SyncRefMask) {
			case 0: return 0;  /* WC */
			case HDSPM_SyncRef0: return 1;  /* MADI */
			case HDSPM_SyncRef1+HDSPM_SyncRef0:
					     return 2;  /* SYNC_IN */
			}
		}
		break;

	case RayDAT:
		if (hdspm->tco) {
			switch ((hdspm->settings_register &
				HDSPM_c0_SyncRefMask) / HDSPM_c0_SyncRef0) {
			case 0: return 0;  /* WC */
			case 3: return 1;  /* ADAT 1 */
			case 4: return 2;  /* ADAT 2 */
			case 5: return 3;  /* ADAT 3 */
			case 6: return 4;  /* ADAT 4 */
			case 1: return 5;  /* AES */
			case 2: return 6;  /* SPDIF */
			case 9: return 7;  /* TCO */
			case 10: return 8; /* SYNC_IN */
			}
		} else {
			switch ((hdspm->settings_register &
				HDSPM_c0_SyncRefMask) / HDSPM_c0_SyncRef0) {
			case 0: return 0;  /* WC */
			case 3: return 1;  /* ADAT 1 */
			case 4: return 2;  /* ADAT 2 */
			case 5: return 3;  /* ADAT 3 */
			case 6: return 4;  /* ADAT 4 */
			case 1: return 5;  /* AES */
			case 2: return 6;  /* SPDIF */
			case 10: return 7; /* SYNC_IN */
			}
		}

		break;

	case AIO:
		if (hdspm->tco) {
			switch ((hdspm->settings_register &
				HDSPM_c0_SyncRefMask) / HDSPM_c0_SyncRef0) {
			case 0: return 0;  /* WC */
			case 3: return 1;  /* ADAT */
			case 1: return 2;  /* AES */
			case 2: return 3;  /* SPDIF */
			case 9: return 4;  /* TCO */
			case 10: return 5; /* SYNC_IN */
			}
		} else {
			switch ((hdspm->settings_register &
				HDSPM_c0_SyncRefMask) / HDSPM_c0_SyncRef0) {
			case 0: return 0;  /* WC */
			case 3: return 1;  /* ADAT */
			case 1: return 2;  /* AES */
			case 2: return 3;  /* SPDIF */
			case 10: return 4; /* SYNC_IN */
			}
		}

		break;
	}

	return -1;
}


/**
 * Set the preferred sync reference to <pref>. The semantics
 * of <pref> are depending on the card type, see the comments
 * for clarification.
 **/
static int hdspm_set_pref_sync_ref(struct hdspm * hdspm, int pref)
{
	int p = 0;

	switch (hdspm->io_type) {
	case AES32:
		hdspm->control_register &= ~HDSPM_SyncRefMask;
		switch (pref) {
		case 0: /* WC  */
			break;
		case 1: /* AES 1 */
			hdspm->control_register |= HDSPM_SyncRef0;
			break;
		case 2: /* AES 2 */
			hdspm->control_register |= HDSPM_SyncRef1;
			break;
		case 3: /* AES 3 */
			hdspm->control_register |=
				HDSPM_SyncRef1+HDSPM_SyncRef0;
			break;
		case 4: /* AES 4 */
			hdspm->control_register |= HDSPM_SyncRef2;
			break;
		case 5: /* AES 5 */
			hdspm->control_register |=
				HDSPM_SyncRef2+HDSPM_SyncRef0;
			break;
		case 6: /* AES 6 */
			hdspm->control_register |=
				HDSPM_SyncRef2+HDSPM_SyncRef1;
			break;
		case 7: /* AES 7 */
			hdspm->control_register |=
				HDSPM_SyncRef2+HDSPM_SyncRef1+HDSPM_SyncRef0;
			break;
		case 8: /* AES 8 */
			hdspm->control_register |= HDSPM_SyncRef3;
			break;
		case 9: /* TCO */
			hdspm->control_register |=
				HDSPM_SyncRef3+HDSPM_SyncRef0;
			break;
		default:
			return -1;
		}

		break;

	case MADI:
	case MADIface:
		hdspm->control_register &= ~HDSPM_SyncRefMask;
		if (hdspm->tco) {
			switch (pref) {
			case 0: /* WC */
				break;
			case 1: /* MADI */
				hdspm->control_register |= HDSPM_SyncRef0;
				break;
			case 2: /* TCO */
				hdspm->control_register |= HDSPM_SyncRef1;
				break;
			case 3: /* SYNC_IN */
				hdspm->control_register |=
					HDSPM_SyncRef0+HDSPM_SyncRef1;
				break;
			default:
				return -1;
			}
		} else {
			switch (pref) {
			case 0: /* WC */
				break;
			case 1: /* MADI */
				hdspm->control_register |= HDSPM_SyncRef0;
				break;
			case 2: /* SYNC_IN */
				hdspm->control_register |=
					HDSPM_SyncRef0+HDSPM_SyncRef1;
				break;
			default:
				return -1;
			}
		}

		break;

	case RayDAT:
		if (hdspm->tco) {
			switch (pref) {
			case 0: p = 0; break;  /* WC */
			case 1: p = 3; break;  /* ADAT 1 */
			case 2: p = 4; break;  /* ADAT 2 */
			case 3: p = 5; break;  /* ADAT 3 */
			case 4: p = 6; break;  /* ADAT 4 */
			case 5: p = 1; break;  /* AES */
			case 6: p = 2; break;  /* SPDIF */
			case 7: p = 9; break;  /* TCO */
			case 8: p = 10; break; /* SYNC_IN */
			default: return -1;
			}
		} else {
			switch (pref) {
			case 0: p = 0; break;  /* WC */
			case 1: p = 3; break;  /* ADAT 1 */
			case 2: p = 4; break;  /* ADAT 2 */
			case 3: p = 5; break;  /* ADAT 3 */
			case 4: p = 6; break;  /* ADAT 4 */
			case 5: p = 1; break;  /* AES */
			case 6: p = 2; break;  /* SPDIF */
			case 7: p = 10; break; /* SYNC_IN */
			default: return -1;
			}
		}
		break;

	case AIO:
		if (hdspm->tco) {
			switch (pref) {
			case 0: p = 0; break;  /* WC */
			case 1: p = 3; break;  /* ADAT */
			case 2: p = 1; break;  /* AES */
			case 3: p = 2; break;  /* SPDIF */
			case 4: p = 9; break;  /* TCO */
			case 5: p = 10; break; /* SYNC_IN */
			default: return -1;
			}
		} else {
			switch (pref) {
			case 0: p = 0; break;  /* WC */
			case 1: p = 3; break;  /* ADAT */
			case 2: p = 1; break;  /* AES */
			case 3: p = 2; break;  /* SPDIF */
			case 4: p = 10; break; /* SYNC_IN */
			default: return -1;
			}
		}
		break;
	}

	switch (hdspm->io_type) {
	case RayDAT:
	case AIO:
		hdspm->settings_register &= ~HDSPM_c0_SyncRefMask;
		hdspm->settings_register |= HDSPM_c0_SyncRef0 * p;
		hdspm_write(hdspm, HDSPM_WR_SETTINGS, hdspm->settings_register);
		break;

	case MADI:
	case MADIface:
	case AES32:
		hdspm_write(hdspm, HDSPM_controlRegister,
				hdspm->control_register);
	}

	return 0;
}


static int snd_hdspm_info_pref_sync_ref(struct snd_kcontrol *kcontrol,
					struct snd_ctl_elem_info *uinfo)
{
	struct hdspm *hdspm = snd_kcontrol_chip(kcontrol);

	snd_ctl_enum_info(uinfo, 1, hdspm->texts_autosync_items, hdspm->texts_autosync);

	return 0;
}

static int snd_hdspm_get_pref_sync_ref(struct snd_kcontrol *kcontrol,
				       struct snd_ctl_elem_value *ucontrol)
{
	struct hdspm *hdspm = snd_kcontrol_chip(kcontrol);
	int psf = hdspm_pref_sync_ref(hdspm);

	if (psf >= 0) {
		ucontrol->value.enumerated.item[0] = psf;
		return 0;
	}

	return -1;
}

static int snd_hdspm_put_pref_sync_ref(struct snd_kcontrol *kcontrol,
				       struct snd_ctl_elem_value *ucontrol)
{
	struct hdspm *hdspm = snd_kcontrol_chip(kcontrol);
	int val, change = 0;

	if (!snd_hdspm_use_is_exclusive(hdspm))
		return -EBUSY;

	val = ucontrol->value.enumerated.item[0];

	if (val < 0)
		val = 0;
	else if (val >= hdspm->texts_autosync_items)
		val = hdspm->texts_autosync_items-1;

	spin_lock_irq(&hdspm->lock);
	if (val != hdspm_pref_sync_ref(hdspm))
		change = (0 == hdspm_set_pref_sync_ref(hdspm, val)) ? 1 : 0;

	spin_unlock_irq(&hdspm->lock);
	return change;
}


#define HDSPM_AUTOSYNC_REF(xname, xindex) \
{	.iface = SNDRV_CTL_ELEM_IFACE_MIXER, \
	.name = xname, \
	.index = xindex, \
	.access = SNDRV_CTL_ELEM_ACCESS_READ, \
	.info = snd_hdspm_info_autosync_ref, \
	.get = snd_hdspm_get_autosync_ref, \
}

static int hdspm_autosync_ref(struct hdspm *hdspm)
{
	/* This looks at the autosync selected sync reference */
	if (AES32 == hdspm->io_type) {

		unsigned int status = hdspm_read(hdspm, HDSPM_statusRegister);
		unsigned int syncref = (status >> HDSPM_AES32_syncref_bit) & 0xF;
		if ((syncref >= HDSPM_AES32_AUTOSYNC_FROM_WORD) &&
				(syncref <= HDSPM_AES32_AUTOSYNC_FROM_SYNC_IN)) {
			return syncref;
		}
		return HDSPM_AES32_AUTOSYNC_FROM_NONE;

	} else if (MADI == hdspm->io_type) {

		unsigned int status2 = hdspm_read(hdspm, HDSPM_statusRegister2);
		switch (status2 & HDSPM_SelSyncRefMask) {
		case HDSPM_SelSyncRef_WORD:
			return HDSPM_AUTOSYNC_FROM_WORD;
		case HDSPM_SelSyncRef_MADI:
			return HDSPM_AUTOSYNC_FROM_MADI;
		case HDSPM_SelSyncRef_TCO:
			return HDSPM_AUTOSYNC_FROM_TCO;
		case HDSPM_SelSyncRef_SyncIn:
			return HDSPM_AUTOSYNC_FROM_SYNC_IN;
		case HDSPM_SelSyncRef_NVALID:
			return HDSPM_AUTOSYNC_FROM_NONE;
		default:
			return HDSPM_AUTOSYNC_FROM_NONE;
		}

	}
	return 0;
}


static int snd_hdspm_info_autosync_ref(struct snd_kcontrol *kcontrol,
				       struct snd_ctl_elem_info *uinfo)
{
	struct hdspm *hdspm = snd_kcontrol_chip(kcontrol);

	if (AES32 == hdspm->io_type) {
		static const char *const texts[] = { "WordClock", "AES1", "AES2", "AES3",
			"AES4",	"AES5", "AES6", "AES7", "AES8", "TCO", "Sync In", "None"};

		ENUMERATED_CTL_INFO(uinfo, texts);
	} else if (MADI == hdspm->io_type) {
		static const char *const texts[] = {"Word Clock", "MADI", "TCO",
			"Sync In", "None" };

		ENUMERATED_CTL_INFO(uinfo, texts);
	}
	return 0;
}

static int snd_hdspm_get_autosync_ref(struct snd_kcontrol *kcontrol,
				      struct snd_ctl_elem_value *ucontrol)
{
	struct hdspm *hdspm = snd_kcontrol_chip(kcontrol);

	ucontrol->value.enumerated.item[0] = hdspm_autosync_ref(hdspm);
	return 0;
}



#define HDSPM_TCO_VIDEO_INPUT_FORMAT(xname, xindex) \
{	.iface = SNDRV_CTL_ELEM_IFACE_MIXER, \
	.name = xname, \
	.access = SNDRV_CTL_ELEM_ACCESS_READ |\
		SNDRV_CTL_ELEM_ACCESS_VOLATILE, \
	.info = snd_hdspm_info_tco_video_input_format, \
	.get = snd_hdspm_get_tco_video_input_format, \
}

static int snd_hdspm_info_tco_video_input_format(struct snd_kcontrol *kcontrol,
				       struct snd_ctl_elem_info *uinfo)
{
	static const char *const texts[] = {"No video", "NTSC", "PAL"};
	ENUMERATED_CTL_INFO(uinfo, texts);
	return 0;
}

static int snd_hdspm_get_tco_video_input_format(struct snd_kcontrol *kcontrol,
				      struct snd_ctl_elem_value *ucontrol)
{
	u32 status;
	int ret = 0;

	struct hdspm *hdspm = snd_kcontrol_chip(kcontrol);
	status = hdspm_read(hdspm, HDSPM_RD_TCO + 4);
	switch (status & (HDSPM_TCO1_Video_Input_Format_NTSC |
			HDSPM_TCO1_Video_Input_Format_PAL)) {
	case HDSPM_TCO1_Video_Input_Format_NTSC:
		/* ntsc */
		ret = 1;
		break;
	case HDSPM_TCO1_Video_Input_Format_PAL:
		/* pal */
		ret = 2;
		break;
	default:
		/* no video */
		ret = 0;
		break;
	}
	ucontrol->value.enumerated.item[0] = ret;
	return 0;
}



#define HDSPM_TCO_LTC_FRAMES(xname, xindex) \
{	.iface = SNDRV_CTL_ELEM_IFACE_MIXER, \
	.name = xname, \
	.access = SNDRV_CTL_ELEM_ACCESS_READ |\
		SNDRV_CTL_ELEM_ACCESS_VOLATILE, \
	.info = snd_hdspm_info_tco_ltc_frames, \
	.get = snd_hdspm_get_tco_ltc_frames, \
}

static int snd_hdspm_info_tco_ltc_frames(struct snd_kcontrol *kcontrol,
				       struct snd_ctl_elem_info *uinfo)
{
	static const char *const texts[] = {"No lock", "24 fps", "25 fps", "29.97 fps",
				"30 fps"};
	ENUMERATED_CTL_INFO(uinfo, texts);
	return 0;
}

static int hdspm_tco_ltc_frames(struct hdspm *hdspm)
{
	u32 status;
	int ret = 0;

	status = hdspm_read(hdspm, HDSPM_RD_TCO + 4);
	if (status & HDSPM_TCO1_LTC_Input_valid) {
		switch (status & (HDSPM_TCO1_LTC_Format_LSB |
					HDSPM_TCO1_LTC_Format_MSB)) {
		case 0:
			/* 24 fps */
			ret = fps_24;
			break;
		case HDSPM_TCO1_LTC_Format_LSB:
			/* 25 fps */
			ret = fps_25;
			break;
		case HDSPM_TCO1_LTC_Format_MSB:
			/* 29.97 fps */
			ret = fps_2997;
			break;
		default:
			/* 30 fps */
			ret = fps_30;
			break;
		}
	}

	return ret;
}

static int snd_hdspm_get_tco_ltc_frames(struct snd_kcontrol *kcontrol,
				      struct snd_ctl_elem_value *ucontrol)
{
	struct hdspm *hdspm = snd_kcontrol_chip(kcontrol);

	ucontrol->value.enumerated.item[0] = hdspm_tco_ltc_frames(hdspm);
	return 0;
}

#define HDSPM_TOGGLE_SETTING(xname, xindex) \
{	.iface = SNDRV_CTL_ELEM_IFACE_MIXER, \
	.name = xname, \
	.private_value = xindex, \
	.info = snd_hdspm_info_toggle_setting, \
	.get = snd_hdspm_get_toggle_setting, \
	.put = snd_hdspm_put_toggle_setting \
}

static int hdspm_toggle_setting(struct hdspm *hdspm, u32 regmask)
{
	u32 reg;

	if (hdspm_is_raydat_or_aio(hdspm))
		reg = hdspm->settings_register;
	else
		reg = hdspm->control_register;

	return (reg & regmask) ? 1 : 0;
}

static int hdspm_set_toggle_setting(struct hdspm *hdspm, u32 regmask, int out)
{
	u32 *reg;
	u32 target_reg;

	if (hdspm_is_raydat_or_aio(hdspm)) {
		reg = &(hdspm->settings_register);
		target_reg = HDSPM_WR_SETTINGS;
	} else {
		reg = &(hdspm->control_register);
		target_reg = HDSPM_controlRegister;
	}

	if (out)
		*reg |= regmask;
	else
		*reg &= ~regmask;

	hdspm_write(hdspm, target_reg, *reg);

	return 0;
}

#define snd_hdspm_info_toggle_setting		snd_ctl_boolean_mono_info

static int snd_hdspm_get_toggle_setting(struct snd_kcontrol *kcontrol,
			       struct snd_ctl_elem_value *ucontrol)
{
	struct hdspm *hdspm = snd_kcontrol_chip(kcontrol);
	u32 regmask = kcontrol->private_value;

	spin_lock_irq(&hdspm->lock);
	ucontrol->value.integer.value[0] = hdspm_toggle_setting(hdspm, regmask);
	spin_unlock_irq(&hdspm->lock);
	return 0;
}

static int snd_hdspm_put_toggle_setting(struct snd_kcontrol *kcontrol,
			       struct snd_ctl_elem_value *ucontrol)
{
	struct hdspm *hdspm = snd_kcontrol_chip(kcontrol);
	u32 regmask = kcontrol->private_value;
	int change;
	unsigned int val;

	if (!snd_hdspm_use_is_exclusive(hdspm))
		return -EBUSY;
	val = ucontrol->value.integer.value[0] & 1;
	spin_lock_irq(&hdspm->lock);
	change = (int) val != hdspm_toggle_setting(hdspm, regmask);
	hdspm_set_toggle_setting(hdspm, regmask, val);
	spin_unlock_irq(&hdspm->lock);
	return change;
}

#define HDSPM_INPUT_SELECT(xname, xindex) \
{	.iface = SNDRV_CTL_ELEM_IFACE_MIXER, \
	.name = xname, \
	.index = xindex, \
	.info = snd_hdspm_info_input_select, \
	.get = snd_hdspm_get_input_select, \
	.put = snd_hdspm_put_input_select \
}

static int hdspm_input_select(struct hdspm * hdspm)
{
	return (hdspm->control_register & HDSPM_InputSelect0) ? 1 : 0;
}

static int hdspm_set_input_select(struct hdspm * hdspm, int out)
{
	if (out)
		hdspm->control_register |= HDSPM_InputSelect0;
	else
		hdspm->control_register &= ~HDSPM_InputSelect0;
	hdspm_write(hdspm, HDSPM_controlRegister, hdspm->control_register);

	return 0;
}

static int snd_hdspm_info_input_select(struct snd_kcontrol *kcontrol,
				       struct snd_ctl_elem_info *uinfo)
{
	static const char *const texts[] = { "optical", "coaxial" };
	ENUMERATED_CTL_INFO(uinfo, texts);
	return 0;
}

static int snd_hdspm_get_input_select(struct snd_kcontrol *kcontrol,
				      struct snd_ctl_elem_value *ucontrol)
{
	struct hdspm *hdspm = snd_kcontrol_chip(kcontrol);

	spin_lock_irq(&hdspm->lock);
	ucontrol->value.enumerated.item[0] = hdspm_input_select(hdspm);
	spin_unlock_irq(&hdspm->lock);
	return 0;
}

static int snd_hdspm_put_input_select(struct snd_kcontrol *kcontrol,
				      struct snd_ctl_elem_value *ucontrol)
{
	struct hdspm *hdspm = snd_kcontrol_chip(kcontrol);
	int change;
	unsigned int val;

	if (!snd_hdspm_use_is_exclusive(hdspm))
		return -EBUSY;
	val = ucontrol->value.integer.value[0] & 1;
	spin_lock_irq(&hdspm->lock);
	change = (int) val != hdspm_input_select(hdspm);
	hdspm_set_input_select(hdspm, val);
	spin_unlock_irq(&hdspm->lock);
	return change;
}


#define HDSPM_DS_WIRE(xname, xindex) \
{	.iface = SNDRV_CTL_ELEM_IFACE_MIXER, \
	.name = xname, \
	.index = xindex, \
	.info = snd_hdspm_info_ds_wire, \
	.get = snd_hdspm_get_ds_wire, \
	.put = snd_hdspm_put_ds_wire \
}

static int hdspm_ds_wire(struct hdspm * hdspm)
{
	return (hdspm->control_register & HDSPM_DS_DoubleWire) ? 1 : 0;
}

static int hdspm_set_ds_wire(struct hdspm * hdspm, int ds)
{
	if (ds)
		hdspm->control_register |= HDSPM_DS_DoubleWire;
	else
		hdspm->control_register &= ~HDSPM_DS_DoubleWire;
	hdspm_write(hdspm, HDSPM_controlRegister, hdspm->control_register);

	return 0;
}

static int snd_hdspm_info_ds_wire(struct snd_kcontrol *kcontrol,
				  struct snd_ctl_elem_info *uinfo)
{
	static const char *const texts[] = { "Single", "Double" };
	ENUMERATED_CTL_INFO(uinfo, texts);
	return 0;
}

static int snd_hdspm_get_ds_wire(struct snd_kcontrol *kcontrol,
				 struct snd_ctl_elem_value *ucontrol)
{
	struct hdspm *hdspm = snd_kcontrol_chip(kcontrol);

	spin_lock_irq(&hdspm->lock);
	ucontrol->value.enumerated.item[0] = hdspm_ds_wire(hdspm);
	spin_unlock_irq(&hdspm->lock);
	return 0;
}

static int snd_hdspm_put_ds_wire(struct snd_kcontrol *kcontrol,
				 struct snd_ctl_elem_value *ucontrol)
{
	struct hdspm *hdspm = snd_kcontrol_chip(kcontrol);
	int change;
	unsigned int val;

	if (!snd_hdspm_use_is_exclusive(hdspm))
		return -EBUSY;
	val = ucontrol->value.integer.value[0] & 1;
	spin_lock_irq(&hdspm->lock);
	change = (int) val != hdspm_ds_wire(hdspm);
	hdspm_set_ds_wire(hdspm, val);
	spin_unlock_irq(&hdspm->lock);
	return change;
}


#define HDSPM_QS_WIRE(xname, xindex) \
{	.iface = SNDRV_CTL_ELEM_IFACE_MIXER, \
	.name = xname, \
	.index = xindex, \
	.info = snd_hdspm_info_qs_wire, \
	.get = snd_hdspm_get_qs_wire, \
	.put = snd_hdspm_put_qs_wire \
}

static int hdspm_qs_wire(struct hdspm * hdspm)
{
	if (hdspm->control_register & HDSPM_QS_DoubleWire)
		return 1;
	if (hdspm->control_register & HDSPM_QS_QuadWire)
		return 2;
	return 0;
}

static int hdspm_set_qs_wire(struct hdspm * hdspm, int mode)
{
	hdspm->control_register &= ~(HDSPM_QS_DoubleWire | HDSPM_QS_QuadWire);
	switch (mode) {
	case 0:
		break;
	case 1:
		hdspm->control_register |= HDSPM_QS_DoubleWire;
		break;
	case 2:
		hdspm->control_register |= HDSPM_QS_QuadWire;
		break;
	}
	hdspm_write(hdspm, HDSPM_controlRegister, hdspm->control_register);

	return 0;
}

static int snd_hdspm_info_qs_wire(struct snd_kcontrol *kcontrol,
				       struct snd_ctl_elem_info *uinfo)
{
	static const char *const texts[] = { "Single", "Double", "Quad" };
	ENUMERATED_CTL_INFO(uinfo, texts);
	return 0;
}

static int snd_hdspm_get_qs_wire(struct snd_kcontrol *kcontrol,
				      struct snd_ctl_elem_value *ucontrol)
{
	struct hdspm *hdspm = snd_kcontrol_chip(kcontrol);

	spin_lock_irq(&hdspm->lock);
	ucontrol->value.enumerated.item[0] = hdspm_qs_wire(hdspm);
	spin_unlock_irq(&hdspm->lock);
	return 0;
}

static int snd_hdspm_put_qs_wire(struct snd_kcontrol *kcontrol,
				      struct snd_ctl_elem_value *ucontrol)
{
	struct hdspm *hdspm = snd_kcontrol_chip(kcontrol);
	int change;
	int val;

	if (!snd_hdspm_use_is_exclusive(hdspm))
		return -EBUSY;
	val = ucontrol->value.integer.value[0];
	if (val < 0)
		val = 0;
	if (val > 2)
		val = 2;
	spin_lock_irq(&hdspm->lock);
	change = val != hdspm_qs_wire(hdspm);
	hdspm_set_qs_wire(hdspm, val);
	spin_unlock_irq(&hdspm->lock);
	return change;
}

#define HDSPM_CONTROL_TRISTATE(xname, xindex) \
{	.iface = SNDRV_CTL_ELEM_IFACE_MIXER, \
	.name = xname, \
	.private_value = xindex, \
	.info = snd_hdspm_info_tristate, \
	.get = snd_hdspm_get_tristate, \
	.put = snd_hdspm_put_tristate \
}

static int hdspm_tristate(struct hdspm *hdspm, u32 regmask)
{
	u32 reg = hdspm->settings_register & (regmask * 3);
	return reg / regmask;
}

static int hdspm_set_tristate(struct hdspm *hdspm, int mode, u32 regmask)
{
	hdspm->settings_register &= ~(regmask * 3);
	hdspm->settings_register |= (regmask * mode);
	hdspm_write(hdspm, HDSPM_WR_SETTINGS, hdspm->settings_register);

	return 0;
}

static int snd_hdspm_info_tristate(struct snd_kcontrol *kcontrol,
				       struct snd_ctl_elem_info *uinfo)
{
	u32 regmask = kcontrol->private_value;

	static const char *const texts_spdif[] = { "Optical", "Coaxial", "Internal" };
	static const char *const texts_levels[] = { "Hi Gain", "+4 dBu", "-10 dBV" };

	switch (regmask) {
	case HDSPM_c0_Input0:
		ENUMERATED_CTL_INFO(uinfo, texts_spdif);
		break;
	default:
		ENUMERATED_CTL_INFO(uinfo, texts_levels);
		break;
	}
	return 0;
}

static int snd_hdspm_get_tristate(struct snd_kcontrol *kcontrol,
				      struct snd_ctl_elem_value *ucontrol)
{
	struct hdspm *hdspm = snd_kcontrol_chip(kcontrol);
	u32 regmask = kcontrol->private_value;

	spin_lock_irq(&hdspm->lock);
	ucontrol->value.enumerated.item[0] = hdspm_tristate(hdspm, regmask);
	spin_unlock_irq(&hdspm->lock);
	return 0;
}

static int snd_hdspm_put_tristate(struct snd_kcontrol *kcontrol,
				      struct snd_ctl_elem_value *ucontrol)
{
	struct hdspm *hdspm = snd_kcontrol_chip(kcontrol);
	u32 regmask = kcontrol->private_value;
	int change;
	int val;

	if (!snd_hdspm_use_is_exclusive(hdspm))
		return -EBUSY;
	val = ucontrol->value.integer.value[0];
	if (val < 0)
		val = 0;
	if (val > 2)
		val = 2;

	spin_lock_irq(&hdspm->lock);
	change = val != hdspm_tristate(hdspm, regmask);
	hdspm_set_tristate(hdspm, val, regmask);
	spin_unlock_irq(&hdspm->lock);
	return change;
}

#define HDSPM_MADI_SPEEDMODE(xname, xindex) \
{	.iface = SNDRV_CTL_ELEM_IFACE_MIXER, \
	.name = xname, \
	.index = xindex, \
	.info = snd_hdspm_info_madi_speedmode, \
	.get = snd_hdspm_get_madi_speedmode, \
	.put = snd_hdspm_put_madi_speedmode \
}

static int hdspm_madi_speedmode(struct hdspm *hdspm)
{
	if (hdspm->control_register & HDSPM_QuadSpeed)
		return 2;
	if (hdspm->control_register & HDSPM_DoubleSpeed)
		return 1;
	return 0;
}

static int hdspm_set_madi_speedmode(struct hdspm *hdspm, int mode)
{
	hdspm->control_register &= ~(HDSPM_DoubleSpeed | HDSPM_QuadSpeed);
	switch (mode) {
	case 0:
		break;
	case 1:
		hdspm->control_register |= HDSPM_DoubleSpeed;
		break;
	case 2:
		hdspm->control_register |= HDSPM_QuadSpeed;
		break;
	}
	hdspm_write(hdspm, HDSPM_controlRegister, hdspm->control_register);

	return 0;
}

static int snd_hdspm_info_madi_speedmode(struct snd_kcontrol *kcontrol,
				       struct snd_ctl_elem_info *uinfo)
{
	static const char *const texts[] = { "Single", "Double", "Quad" };
	ENUMERATED_CTL_INFO(uinfo, texts);
	return 0;
}

static int snd_hdspm_get_madi_speedmode(struct snd_kcontrol *kcontrol,
				      struct snd_ctl_elem_value *ucontrol)
{
	struct hdspm *hdspm = snd_kcontrol_chip(kcontrol);

	spin_lock_irq(&hdspm->lock);
	ucontrol->value.enumerated.item[0] = hdspm_madi_speedmode(hdspm);
	spin_unlock_irq(&hdspm->lock);
	return 0;
}

static int snd_hdspm_put_madi_speedmode(struct snd_kcontrol *kcontrol,
				      struct snd_ctl_elem_value *ucontrol)
{
	struct hdspm *hdspm = snd_kcontrol_chip(kcontrol);
	int change;
	int val;

	if (!snd_hdspm_use_is_exclusive(hdspm))
		return -EBUSY;
	val = ucontrol->value.integer.value[0];
	if (val < 0)
		val = 0;
	if (val > 2)
		val = 2;
	spin_lock_irq(&hdspm->lock);
	change = val != hdspm_madi_speedmode(hdspm);
	hdspm_set_madi_speedmode(hdspm, val);
	spin_unlock_irq(&hdspm->lock);
	return change;
}

#define HDSPM_MIXER(xname, xindex) \
{	.iface = SNDRV_CTL_ELEM_IFACE_HWDEP, \
	.name = xname, \
	.index = xindex, \
	.device = 0, \
	.access = SNDRV_CTL_ELEM_ACCESS_READWRITE | \
		SNDRV_CTL_ELEM_ACCESS_VOLATILE, \
	.info = snd_hdspm_info_mixer, \
	.get = snd_hdspm_get_mixer, \
	.put = snd_hdspm_put_mixer \
}

static int snd_hdspm_info_mixer(struct snd_kcontrol *kcontrol,
				struct snd_ctl_elem_info *uinfo)
{
	uinfo->type = SNDRV_CTL_ELEM_TYPE_INTEGER;
	uinfo->count = 3;
	uinfo->value.integer.min = 0;
	uinfo->value.integer.max = 65535;
	uinfo->value.integer.step = 1;
	return 0;
}

static int snd_hdspm_get_mixer(struct snd_kcontrol *kcontrol,
			       struct snd_ctl_elem_value *ucontrol)
{
	struct hdspm *hdspm = snd_kcontrol_chip(kcontrol);
	int source;
	int destination;

	source = ucontrol->value.integer.value[0];
	if (source < 0)
		source = 0;
	else if (source >= 2 * HDSPM_MAX_CHANNELS)
		source = 2 * HDSPM_MAX_CHANNELS - 1;

	destination = ucontrol->value.integer.value[1];
	if (destination < 0)
		destination = 0;
	else if (destination >= HDSPM_MAX_CHANNELS)
		destination = HDSPM_MAX_CHANNELS - 1;

	spin_lock_irq(&hdspm->lock);
	if (source >= HDSPM_MAX_CHANNELS)
		ucontrol->value.integer.value[2] =
		    hdspm_read_pb_gain(hdspm, destination,
				       source - HDSPM_MAX_CHANNELS);
	else
		ucontrol->value.integer.value[2] =
		    hdspm_read_in_gain(hdspm, destination, source);

	spin_unlock_irq(&hdspm->lock);

	return 0;
}

static int snd_hdspm_put_mixer(struct snd_kcontrol *kcontrol,
			       struct snd_ctl_elem_value *ucontrol)
{
	struct hdspm *hdspm = snd_kcontrol_chip(kcontrol);
	int change;
	int source;
	int destination;
	int gain;

	if (!snd_hdspm_use_is_exclusive(hdspm))
		return -EBUSY;

	source = ucontrol->value.integer.value[0];
	destination = ucontrol->value.integer.value[1];

	if (source < 0 || source >= 2 * HDSPM_MAX_CHANNELS)
		return -1;
	if (destination < 0 || destination >= HDSPM_MAX_CHANNELS)
		return -1;

	gain = ucontrol->value.integer.value[2];

	spin_lock_irq(&hdspm->lock);

	if (source >= HDSPM_MAX_CHANNELS)
		change = gain != hdspm_read_pb_gain(hdspm, destination,
						    source -
						    HDSPM_MAX_CHANNELS);
	else
		change = gain != hdspm_read_in_gain(hdspm, destination,
						    source);

	if (change) {
		if (source >= HDSPM_MAX_CHANNELS)
			hdspm_write_pb_gain(hdspm, destination,
					    source - HDSPM_MAX_CHANNELS,
					    gain);
		else
			hdspm_write_in_gain(hdspm, destination, source,
					    gain);
	}
	spin_unlock_irq(&hdspm->lock);

	return change;
}

/* The simple mixer control(s) provide gain control for the
   basic 1:1 mappings of playback streams to output
   streams.
*/

#define HDSPM_PLAYBACK_MIXER \
{	.iface = SNDRV_CTL_ELEM_IFACE_MIXER, \
	.access = SNDRV_CTL_ELEM_ACCESS_READ | SNDRV_CTL_ELEM_ACCESS_WRITE | \
		SNDRV_CTL_ELEM_ACCESS_VOLATILE, \
	.info = snd_hdspm_info_playback_mixer, \
	.get = snd_hdspm_get_playback_mixer, \
	.put = snd_hdspm_put_playback_mixer \
}

static int snd_hdspm_info_playback_mixer(struct snd_kcontrol *kcontrol,
					 struct snd_ctl_elem_info *uinfo)
{
	uinfo->type = SNDRV_CTL_ELEM_TYPE_INTEGER;
	uinfo->count = 1;
	uinfo->value.integer.min = 0;
	uinfo->value.integer.max = 64;
	uinfo->value.integer.step = 1;
	return 0;
}

static int snd_hdspm_get_playback_mixer(struct snd_kcontrol *kcontrol,
					struct snd_ctl_elem_value *ucontrol)
{
	struct hdspm *hdspm = snd_kcontrol_chip(kcontrol);
	int channel;

	channel = ucontrol->id.index - 1;

	if (snd_BUG_ON(channel < 0 || channel >= HDSPM_MAX_CHANNELS))
		return -EINVAL;

	spin_lock_irq(&hdspm->lock);
	ucontrol->value.integer.value[0] =
	  (hdspm_read_pb_gain(hdspm, channel, channel)*64)/UNITY_GAIN;
	spin_unlock_irq(&hdspm->lock);

	return 0;
}

static int snd_hdspm_put_playback_mixer(struct snd_kcontrol *kcontrol,
					struct snd_ctl_elem_value *ucontrol)
{
	struct hdspm *hdspm = snd_kcontrol_chip(kcontrol);
	int change;
	int channel;
	int gain;

	if (!snd_hdspm_use_is_exclusive(hdspm))
		return -EBUSY;

	channel = ucontrol->id.index - 1;

	if (snd_BUG_ON(channel < 0 || channel >= HDSPM_MAX_CHANNELS))
		return -EINVAL;

	gain = ucontrol->value.integer.value[0]*UNITY_GAIN/64;

	spin_lock_irq(&hdspm->lock);
	change =
	    gain != hdspm_read_pb_gain(hdspm, channel,
				       channel);
	if (change)
		hdspm_write_pb_gain(hdspm, channel, channel,
				    gain);
	spin_unlock_irq(&hdspm->lock);
	return change;
}

#define HDSPM_SYNC_CHECK(xname, xindex) \
{	.iface = SNDRV_CTL_ELEM_IFACE_MIXER, \
	.name = xname, \
	.private_value = xindex, \
	.access = SNDRV_CTL_ELEM_ACCESS_READ | SNDRV_CTL_ELEM_ACCESS_VOLATILE, \
	.info = snd_hdspm_info_sync_check, \
	.get = snd_hdspm_get_sync_check \
}

#define HDSPM_TCO_LOCK_CHECK(xname, xindex) \
{	.iface = SNDRV_CTL_ELEM_IFACE_MIXER, \
	.name = xname, \
	.private_value = xindex, \
	.access = SNDRV_CTL_ELEM_ACCESS_READ | SNDRV_CTL_ELEM_ACCESS_VOLATILE, \
	.info = snd_hdspm_tco_info_lock_check, \
	.get = snd_hdspm_get_sync_check \
}



static int snd_hdspm_info_sync_check(struct snd_kcontrol *kcontrol,
				     struct snd_ctl_elem_info *uinfo)
{
	static const char *const texts[] = { "No Lock", "Lock", "Sync", "N/A" };
	ENUMERATED_CTL_INFO(uinfo, texts);
	return 0;
}

static int snd_hdspm_tco_info_lock_check(struct snd_kcontrol *kcontrol,
				     struct snd_ctl_elem_info *uinfo)
{
	static const char *const texts[] = { "No Lock", "Lock" };
	ENUMERATED_CTL_INFO(uinfo, texts);
	return 0;
}

static int hdspm_wc_sync_check(struct hdspm *hdspm)
{
	int status, status2;

	switch (hdspm->io_type) {
	case AES32:
		status = hdspm_read(hdspm, HDSPM_statusRegister);
		if (status & HDSPM_AES32_wcLock) {
			if (status & HDSPM_AES32_wcSync)
				return 2;
			else
				return 1;
		}
		return 0;
		break;

	case MADI:
		status2 = hdspm_read(hdspm, HDSPM_statusRegister2);
		if (status2 & HDSPM_wcLock) {
			if (status2 & HDSPM_wcSync)
				return 2;
			else
				return 1;
		}
		return 0;
		break;

	case RayDAT:
	case AIO:
		status = hdspm_read(hdspm, HDSPM_statusRegister);

		if (status & 0x2000000)
			return 2;
		else if (status & 0x1000000)
			return 1;
		return 0;

		break;

	case MADIface:
		break;
	}


	return 3;
}


static int hdspm_madi_sync_check(struct hdspm *hdspm)
{
	int status = hdspm_read(hdspm, HDSPM_statusRegister);
	if (status & HDSPM_madiLock) {
		if (status & HDSPM_madiSync)
			return 2;
		else
			return 1;
	}
	return 0;
}


static int hdspm_s1_sync_check(struct hdspm *hdspm, int idx)
{
	int status, lock, sync;

	status = hdspm_read(hdspm, HDSPM_RD_STATUS_1);

	lock = (status & (0x1<<idx)) ? 1 : 0;
	sync = (status & (0x100<<idx)) ? 1 : 0;

	if (lock && sync)
		return 2;
	else if (lock)
		return 1;
	return 0;
}


static int hdspm_sync_in_sync_check(struct hdspm *hdspm)
{
	int status, lock = 0, sync = 0;

	switch (hdspm->io_type) {
	case RayDAT:
	case AIO:
		status = hdspm_read(hdspm, HDSPM_RD_STATUS_3);
		lock = (status & 0x400) ? 1 : 0;
		sync = (status & 0x800) ? 1 : 0;
		break;

	case MADI:
		status = hdspm_read(hdspm, HDSPM_statusRegister);
		lock = (status & HDSPM_syncInLock) ? 1 : 0;
		sync = (status & HDSPM_syncInSync) ? 1 : 0;
		break;

	case AES32:
		status = hdspm_read(hdspm, HDSPM_statusRegister2);
		lock = (status & 0x100000) ? 1 : 0;
		sync = (status & 0x200000) ? 1 : 0;
		break;

	case MADIface:
		break;
	}

	if (lock && sync)
		return 2;
	else if (lock)
		return 1;

	return 0;
}

static int hdspm_aes_sync_check(struct hdspm *hdspm, int idx)
{
	int status2, lock, sync;
	status2 = hdspm_read(hdspm, HDSPM_statusRegister2);

	lock = (status2 & (0x0080 >> idx)) ? 1 : 0;
	sync = (status2 & (0x8000 >> idx)) ? 1 : 0;

	if (sync)
		return 2;
	else if (lock)
		return 1;
	return 0;
}

static int hdspm_tco_input_check(struct hdspm *hdspm, u32 mask)
{
	u32 status;
	status = hdspm_read(hdspm, HDSPM_RD_TCO + 4);

	return (status & mask) ? 1 : 0;
}


static int hdspm_tco_sync_check(struct hdspm *hdspm)
{
	int status;

	if (hdspm->tco) {
		switch (hdspm->io_type) {
		case MADI:
			status = hdspm_read(hdspm, HDSPM_statusRegister);
			if (status & HDSPM_tcoLockMadi) {
				if (status & HDSPM_tcoSync)
					return 2;
				else
					return 1;
			}
			return 0;
<<<<<<< HEAD
			break;
=======
>>>>>>> d8ec26d7
		case AES32:
			status = hdspm_read(hdspm, HDSPM_statusRegister);
			if (status & HDSPM_tcoLockAes) {
				if (status & HDSPM_tcoSync)
					return 2;
				else
					return 1;
			}
			return 0;
		case RayDAT:
		case AIO:
			status = hdspm_read(hdspm, HDSPM_RD_STATUS_1);

			if (status & 0x8000000)
				return 2; /* Sync */
			if (status & 0x4000000)
				return 1; /* Lock */
			return 0; /* No signal */

		default:
			break;
		}
	}

	return 3; /* N/A */
}


static int snd_hdspm_get_sync_check(struct snd_kcontrol *kcontrol,
				    struct snd_ctl_elem_value *ucontrol)
{
	struct hdspm *hdspm = snd_kcontrol_chip(kcontrol);
	int val = -1;

	switch (hdspm->io_type) {
	case RayDAT:
		switch (kcontrol->private_value) {
		case 0: /* WC */
			val = hdspm_wc_sync_check(hdspm); break;
		case 7: /* TCO */
			val = hdspm_tco_sync_check(hdspm); break;
		case 8: /* SYNC IN */
			val = hdspm_sync_in_sync_check(hdspm); break;
		default:
			val = hdspm_s1_sync_check(hdspm,
					kcontrol->private_value-1);
		}
		break;

	case AIO:
		switch (kcontrol->private_value) {
		case 0: /* WC */
			val = hdspm_wc_sync_check(hdspm); break;
		case 4: /* TCO */
			val = hdspm_tco_sync_check(hdspm); break;
		case 5: /* SYNC IN */
			val = hdspm_sync_in_sync_check(hdspm); break;
		default:
			val = hdspm_s1_sync_check(hdspm,
					kcontrol->private_value-1);
		}
		break;

	case MADI:
		switch (kcontrol->private_value) {
		case 0: /* WC */
			val = hdspm_wc_sync_check(hdspm); break;
		case 1: /* MADI */
			val = hdspm_madi_sync_check(hdspm); break;
		case 2: /* TCO */
			val = hdspm_tco_sync_check(hdspm); break;
		case 3: /* SYNC_IN */
			val = hdspm_sync_in_sync_check(hdspm); break;
		}
		break;

	case MADIface:
		val = hdspm_madi_sync_check(hdspm); /* MADI */
		break;

	case AES32:
		switch (kcontrol->private_value) {
		case 0: /* WC */
			val = hdspm_wc_sync_check(hdspm); break;
		case 9: /* TCO */
			val = hdspm_tco_sync_check(hdspm); break;
		case 10 /* SYNC IN */:
			val = hdspm_sync_in_sync_check(hdspm); break;
		default: /* AES1 to AES8 */
			 val = hdspm_aes_sync_check(hdspm,
					 kcontrol->private_value-1);
		}
		break;

	}

	if (hdspm->tco) {
		switch (kcontrol->private_value) {
		case 11:
			/* Check TCO for lock state of its current input */
			val = hdspm_tco_input_check(hdspm, HDSPM_TCO1_TCO_lock);
			break;
		case 12:
			/* Check TCO for valid time code on LTC input. */
			val = hdspm_tco_input_check(hdspm,
				HDSPM_TCO1_LTC_Input_valid);
			break;
		default:
			break;
		}
	}

	if (-1 == val)
		val = 3;

	ucontrol->value.enumerated.item[0] = val;
	return 0;
}



/**
 * TCO controls
 **/
static void hdspm_tco_write(struct hdspm *hdspm)
{
	unsigned int tc[4] = { 0, 0, 0, 0};

	switch (hdspm->tco->input) {
	case 0:
		tc[2] |= HDSPM_TCO2_set_input_MSB;
		break;
	case 1:
		tc[2] |= HDSPM_TCO2_set_input_LSB;
		break;
	default:
		break;
	}

	switch (hdspm->tco->framerate) {
	case 1:
		tc[1] |= HDSPM_TCO1_LTC_Format_LSB;
		break;
	case 2:
		tc[1] |= HDSPM_TCO1_LTC_Format_MSB;
		break;
	case 3:
		tc[1] |= HDSPM_TCO1_LTC_Format_MSB +
			HDSPM_TCO1_set_drop_frame_flag;
		break;
	case 4:
		tc[1] |= HDSPM_TCO1_LTC_Format_LSB +
			HDSPM_TCO1_LTC_Format_MSB;
		break;
	case 5:
		tc[1] |= HDSPM_TCO1_LTC_Format_LSB +
			HDSPM_TCO1_LTC_Format_MSB +
			HDSPM_TCO1_set_drop_frame_flag;
		break;
	default:
		break;
	}

	switch (hdspm->tco->wordclock) {
	case 1:
		tc[2] |= HDSPM_TCO2_WCK_IO_ratio_LSB;
		break;
	case 2:
		tc[2] |= HDSPM_TCO2_WCK_IO_ratio_MSB;
		break;
	default:
		break;
	}

	switch (hdspm->tco->samplerate) {
	case 1:
		tc[2] |= HDSPM_TCO2_set_freq;
		break;
	case 2:
		tc[2] |= HDSPM_TCO2_set_freq_from_app;
		break;
	default:
		break;
	}

	switch (hdspm->tco->pull) {
	case 1:
		tc[2] |= HDSPM_TCO2_set_pull_up;
		break;
	case 2:
		tc[2] |= HDSPM_TCO2_set_pull_down;
		break;
	case 3:
		tc[2] |= HDSPM_TCO2_set_pull_up + HDSPM_TCO2_set_01_4;
		break;
	case 4:
		tc[2] |= HDSPM_TCO2_set_pull_down + HDSPM_TCO2_set_01_4;
		break;
	default:
		break;
	}

	if (1 == hdspm->tco->term) {
		tc[2] |= HDSPM_TCO2_set_term_75R;
	}

	hdspm_write(hdspm, HDSPM_WR_TCO, tc[0]);
	hdspm_write(hdspm, HDSPM_WR_TCO+4, tc[1]);
	hdspm_write(hdspm, HDSPM_WR_TCO+8, tc[2]);
	hdspm_write(hdspm, HDSPM_WR_TCO+12, tc[3]);
}


#define HDSPM_TCO_SAMPLE_RATE(xname, xindex) \
{	.iface = SNDRV_CTL_ELEM_IFACE_MIXER, \
	.name = xname, \
	.index = xindex, \
	.access = SNDRV_CTL_ELEM_ACCESS_READWRITE |\
		SNDRV_CTL_ELEM_ACCESS_VOLATILE, \
	.info = snd_hdspm_info_tco_sample_rate, \
	.get = snd_hdspm_get_tco_sample_rate, \
	.put = snd_hdspm_put_tco_sample_rate \
}

static int snd_hdspm_info_tco_sample_rate(struct snd_kcontrol *kcontrol,
					  struct snd_ctl_elem_info *uinfo)
{
	/* TODO freq from app could be supported here, see tco->samplerate */
	static const char *const texts[] = { "44.1 kHz", "48 kHz" };
	ENUMERATED_CTL_INFO(uinfo, texts);
	return 0;
}

static int snd_hdspm_get_tco_sample_rate(struct snd_kcontrol *kcontrol,
				      struct snd_ctl_elem_value *ucontrol)
{
	struct hdspm *hdspm = snd_kcontrol_chip(kcontrol);

	ucontrol->value.enumerated.item[0] = hdspm->tco->samplerate;

	return 0;
}

static int snd_hdspm_put_tco_sample_rate(struct snd_kcontrol *kcontrol,
					 struct snd_ctl_elem_value *ucontrol)
{
	struct hdspm *hdspm = snd_kcontrol_chip(kcontrol);

	if (hdspm->tco->samplerate != ucontrol->value.enumerated.item[0]) {
		hdspm->tco->samplerate = ucontrol->value.enumerated.item[0];

		hdspm_tco_write(hdspm);

		return 1;
	}

	return 0;
}


#define HDSPM_TCO_PULL(xname, xindex) \
{	.iface = SNDRV_CTL_ELEM_IFACE_MIXER, \
	.name = xname, \
	.index = xindex, \
	.access = SNDRV_CTL_ELEM_ACCESS_READWRITE |\
		SNDRV_CTL_ELEM_ACCESS_VOLATILE, \
	.info = snd_hdspm_info_tco_pull, \
	.get = snd_hdspm_get_tco_pull, \
	.put = snd_hdspm_put_tco_pull \
}

static int snd_hdspm_info_tco_pull(struct snd_kcontrol *kcontrol,
				   struct snd_ctl_elem_info *uinfo)
{
	static const char *const texts[] = { "0", "+ 0.1 %", "- 0.1 %",
		"+ 4 %", "- 4 %" };
	ENUMERATED_CTL_INFO(uinfo, texts);
	return 0;
}

static int snd_hdspm_get_tco_pull(struct snd_kcontrol *kcontrol,
				  struct snd_ctl_elem_value *ucontrol)
{
	struct hdspm *hdspm = snd_kcontrol_chip(kcontrol);

	ucontrol->value.enumerated.item[0] = hdspm->tco->pull;

	return 0;
}

static int snd_hdspm_put_tco_pull(struct snd_kcontrol *kcontrol,
				  struct snd_ctl_elem_value *ucontrol)
{
	struct hdspm *hdspm = snd_kcontrol_chip(kcontrol);

	if (hdspm->tco->pull != ucontrol->value.enumerated.item[0]) {
		hdspm->tco->pull = ucontrol->value.enumerated.item[0];

		hdspm_tco_write(hdspm);

		return 1;
	}

	return 0;
}

#define HDSPM_TCO_WCK_CONVERSION(xname, xindex) \
{	.iface = SNDRV_CTL_ELEM_IFACE_MIXER, \
	.name = xname, \
	.index = xindex, \
	.access = SNDRV_CTL_ELEM_ACCESS_READWRITE |\
			SNDRV_CTL_ELEM_ACCESS_VOLATILE, \
	.info = snd_hdspm_info_tco_wck_conversion, \
	.get = snd_hdspm_get_tco_wck_conversion, \
	.put = snd_hdspm_put_tco_wck_conversion \
}

static int snd_hdspm_info_tco_wck_conversion(struct snd_kcontrol *kcontrol,
					     struct snd_ctl_elem_info *uinfo)
{
	static const char *const texts[] = { "1:1", "44.1 -> 48", "48 -> 44.1" };
	ENUMERATED_CTL_INFO(uinfo, texts);
	return 0;
}

static int snd_hdspm_get_tco_wck_conversion(struct snd_kcontrol *kcontrol,
					    struct snd_ctl_elem_value *ucontrol)
{
	struct hdspm *hdspm = snd_kcontrol_chip(kcontrol);

	ucontrol->value.enumerated.item[0] = hdspm->tco->wordclock;

	return 0;
}

static int snd_hdspm_put_tco_wck_conversion(struct snd_kcontrol *kcontrol,
					    struct snd_ctl_elem_value *ucontrol)
{
	struct hdspm *hdspm = snd_kcontrol_chip(kcontrol);

	if (hdspm->tco->wordclock != ucontrol->value.enumerated.item[0]) {
		hdspm->tco->wordclock = ucontrol->value.enumerated.item[0];

		hdspm_tco_write(hdspm);

		return 1;
	}

	return 0;
}


#define HDSPM_TCO_FRAME_RATE(xname, xindex) \
{	.iface = SNDRV_CTL_ELEM_IFACE_MIXER, \
	.name = xname, \
	.index = xindex, \
	.access = SNDRV_CTL_ELEM_ACCESS_READWRITE |\
			SNDRV_CTL_ELEM_ACCESS_VOLATILE, \
	.info = snd_hdspm_info_tco_frame_rate, \
	.get = snd_hdspm_get_tco_frame_rate, \
	.put = snd_hdspm_put_tco_frame_rate \
}

static int snd_hdspm_info_tco_frame_rate(struct snd_kcontrol *kcontrol,
					  struct snd_ctl_elem_info *uinfo)
{
	static const char *const texts[] = { "24 fps", "25 fps", "29.97fps",
		"29.97 dfps", "30 fps", "30 dfps" };
	ENUMERATED_CTL_INFO(uinfo, texts);
	return 0;
}

static int snd_hdspm_get_tco_frame_rate(struct snd_kcontrol *kcontrol,
					struct snd_ctl_elem_value *ucontrol)
{
	struct hdspm *hdspm = snd_kcontrol_chip(kcontrol);

	ucontrol->value.enumerated.item[0] = hdspm->tco->framerate;

	return 0;
}

static int snd_hdspm_put_tco_frame_rate(struct snd_kcontrol *kcontrol,
					struct snd_ctl_elem_value *ucontrol)
{
	struct hdspm *hdspm = snd_kcontrol_chip(kcontrol);

	if (hdspm->tco->framerate != ucontrol->value.enumerated.item[0]) {
		hdspm->tco->framerate = ucontrol->value.enumerated.item[0];

		hdspm_tco_write(hdspm);

		return 1;
	}

	return 0;
}


#define HDSPM_TCO_SYNC_SOURCE(xname, xindex) \
{	.iface = SNDRV_CTL_ELEM_IFACE_MIXER, \
	.name = xname, \
	.index = xindex, \
	.access = SNDRV_CTL_ELEM_ACCESS_READWRITE |\
			SNDRV_CTL_ELEM_ACCESS_VOLATILE, \
	.info = snd_hdspm_info_tco_sync_source, \
	.get = snd_hdspm_get_tco_sync_source, \
	.put = snd_hdspm_put_tco_sync_source \
}

static int snd_hdspm_info_tco_sync_source(struct snd_kcontrol *kcontrol,
					  struct snd_ctl_elem_info *uinfo)
{
	static const char *const texts[] = { "LTC", "Video", "WCK" };
	ENUMERATED_CTL_INFO(uinfo, texts);
	return 0;
}

static int snd_hdspm_get_tco_sync_source(struct snd_kcontrol *kcontrol,
					 struct snd_ctl_elem_value *ucontrol)
{
	struct hdspm *hdspm = snd_kcontrol_chip(kcontrol);

	ucontrol->value.enumerated.item[0] = hdspm->tco->input;

	return 0;
}

static int snd_hdspm_put_tco_sync_source(struct snd_kcontrol *kcontrol,
					 struct snd_ctl_elem_value *ucontrol)
{
	struct hdspm *hdspm = snd_kcontrol_chip(kcontrol);

	if (hdspm->tco->input != ucontrol->value.enumerated.item[0]) {
		hdspm->tco->input = ucontrol->value.enumerated.item[0];

		hdspm_tco_write(hdspm);

		return 1;
	}

	return 0;
}


#define HDSPM_TCO_WORD_TERM(xname, xindex) \
{	.iface = SNDRV_CTL_ELEM_IFACE_MIXER, \
	.name = xname, \
	.index = xindex, \
	.access = SNDRV_CTL_ELEM_ACCESS_READWRITE |\
			SNDRV_CTL_ELEM_ACCESS_VOLATILE, \
	.info = snd_hdspm_info_tco_word_term, \
	.get = snd_hdspm_get_tco_word_term, \
	.put = snd_hdspm_put_tco_word_term \
}

static int snd_hdspm_info_tco_word_term(struct snd_kcontrol *kcontrol,
					struct snd_ctl_elem_info *uinfo)
{
	uinfo->type = SNDRV_CTL_ELEM_TYPE_BOOLEAN;
	uinfo->count = 1;
	uinfo->value.integer.min = 0;
	uinfo->value.integer.max = 1;

	return 0;
}


static int snd_hdspm_get_tco_word_term(struct snd_kcontrol *kcontrol,
				       struct snd_ctl_elem_value *ucontrol)
{
	struct hdspm *hdspm = snd_kcontrol_chip(kcontrol);

	ucontrol->value.enumerated.item[0] = hdspm->tco->term;

	return 0;
}


static int snd_hdspm_put_tco_word_term(struct snd_kcontrol *kcontrol,
				       struct snd_ctl_elem_value *ucontrol)
{
	struct hdspm *hdspm = snd_kcontrol_chip(kcontrol);

	if (hdspm->tco->term != ucontrol->value.enumerated.item[0]) {
		hdspm->tco->term = ucontrol->value.enumerated.item[0];

		hdspm_tco_write(hdspm);

		return 1;
	}

	return 0;
}




static struct snd_kcontrol_new snd_hdspm_controls_madi[] = {
	HDSPM_MIXER("Mixer", 0),
	HDSPM_INTERNAL_CLOCK("Internal Clock", 0),
	HDSPM_SYSTEM_CLOCK_MODE("System Clock Mode", 0),
	HDSPM_PREF_SYNC_REF("Preferred Sync Reference", 0),
	HDSPM_AUTOSYNC_REF("AutoSync Reference", 0),
	HDSPM_SYSTEM_SAMPLE_RATE("System Sample Rate", 0),
	HDSPM_AUTOSYNC_SAMPLE_RATE("External Rate", 0),
	HDSPM_SYNC_CHECK("WC SyncCheck", 0),
	HDSPM_SYNC_CHECK("MADI SyncCheck", 1),
	HDSPM_SYNC_CHECK("TCO SyncCheck", 2),
	HDSPM_SYNC_CHECK("SYNC IN SyncCheck", 3),
	HDSPM_TOGGLE_SETTING("Line Out", HDSPM_LineOut),
	HDSPM_TOGGLE_SETTING("TX 64 channels mode", HDSPM_TX_64ch),
	HDSPM_TOGGLE_SETTING("Disable 96K frames", HDSPM_SMUX),
	HDSPM_TOGGLE_SETTING("Clear Track Marker", HDSPM_clr_tms),
	HDSPM_TOGGLE_SETTING("Safe Mode", HDSPM_AutoInp),
	HDSPM_INPUT_SELECT("Input Select", 0),
	HDSPM_MADI_SPEEDMODE("MADI Speed Mode", 0)
};


static struct snd_kcontrol_new snd_hdspm_controls_madiface[] = {
	HDSPM_MIXER("Mixer", 0),
	HDSPM_INTERNAL_CLOCK("Internal Clock", 0),
	HDSPM_SYSTEM_CLOCK_MODE("System Clock Mode", 0),
	HDSPM_SYSTEM_SAMPLE_RATE("System Sample Rate", 0),
	HDSPM_AUTOSYNC_SAMPLE_RATE("External Rate", 0),
	HDSPM_SYNC_CHECK("MADI SyncCheck", 0),
	HDSPM_TOGGLE_SETTING("TX 64 channels mode", HDSPM_TX_64ch),
	HDSPM_TOGGLE_SETTING("Clear Track Marker", HDSPM_clr_tms),
	HDSPM_TOGGLE_SETTING("Safe Mode", HDSPM_AutoInp),
	HDSPM_MADI_SPEEDMODE("MADI Speed Mode", 0)
};

static struct snd_kcontrol_new snd_hdspm_controls_aio[] = {
	HDSPM_MIXER("Mixer", 0),
	HDSPM_INTERNAL_CLOCK("Internal Clock", 0),
	HDSPM_SYSTEM_CLOCK_MODE("System Clock Mode", 0),
	HDSPM_PREF_SYNC_REF("Preferred Sync Reference", 0),
	HDSPM_SYSTEM_SAMPLE_RATE("System Sample Rate", 0),
	HDSPM_AUTOSYNC_SAMPLE_RATE("External Rate", 0),
	HDSPM_SYNC_CHECK("WC SyncCheck", 0),
	HDSPM_SYNC_CHECK("AES SyncCheck", 1),
	HDSPM_SYNC_CHECK("SPDIF SyncCheck", 2),
	HDSPM_SYNC_CHECK("ADAT SyncCheck", 3),
	HDSPM_SYNC_CHECK("TCO SyncCheck", 4),
	HDSPM_SYNC_CHECK("SYNC IN SyncCheck", 5),
	HDSPM_AUTOSYNC_SAMPLE_RATE("WC Frequency", 0),
	HDSPM_AUTOSYNC_SAMPLE_RATE("AES Frequency", 1),
	HDSPM_AUTOSYNC_SAMPLE_RATE("SPDIF Frequency", 2),
	HDSPM_AUTOSYNC_SAMPLE_RATE("ADAT Frequency", 3),
	HDSPM_AUTOSYNC_SAMPLE_RATE("TCO Frequency", 4),
	HDSPM_AUTOSYNC_SAMPLE_RATE("SYNC IN Frequency", 5),
	HDSPM_CONTROL_TRISTATE("S/PDIF Input", HDSPM_c0_Input0),
	HDSPM_TOGGLE_SETTING("S/PDIF Out Optical", HDSPM_c0_Spdif_Opt),
	HDSPM_TOGGLE_SETTING("S/PDIF Out Professional", HDSPM_c0_Pro),
	HDSPM_TOGGLE_SETTING("ADAT internal (AEB/TEB)", HDSPM_c0_AEB1),
	HDSPM_TOGGLE_SETTING("XLR Breakout Cable", HDSPM_c0_Sym6db),
	HDSPM_TOGGLE_SETTING("Single Speed WordClock Out", HDSPM_c0_Wck48),
	HDSPM_CONTROL_TRISTATE("Input Level", HDSPM_c0_AD_GAIN0),
	HDSPM_CONTROL_TRISTATE("Output Level", HDSPM_c0_DA_GAIN0),
	HDSPM_CONTROL_TRISTATE("Phones Level", HDSPM_c0_PH_GAIN0)

		/*
		   HDSPM_INPUT_SELECT("Input Select", 0),
		   HDSPM_SPDIF_OPTICAL("SPDIF Out Optical", 0),
		   HDSPM_PROFESSIONAL("SPDIF Out Professional", 0);
		   HDSPM_SPDIF_IN("SPDIF In", 0);
		   HDSPM_BREAKOUT_CABLE("Breakout Cable", 0);
		   HDSPM_INPUT_LEVEL("Input Level", 0);
		   HDSPM_OUTPUT_LEVEL("Output Level", 0);
		   HDSPM_PHONES("Phones", 0);
		   */
};

static struct snd_kcontrol_new snd_hdspm_controls_raydat[] = {
	HDSPM_MIXER("Mixer", 0),
	HDSPM_INTERNAL_CLOCK("Internal Clock", 0),
	HDSPM_SYSTEM_CLOCK_MODE("Clock Mode", 0),
	HDSPM_PREF_SYNC_REF("Pref Sync Ref", 0),
	HDSPM_SYSTEM_SAMPLE_RATE("System Sample Rate", 0),
	HDSPM_SYNC_CHECK("WC SyncCheck", 0),
	HDSPM_SYNC_CHECK("AES SyncCheck", 1),
	HDSPM_SYNC_CHECK("SPDIF SyncCheck", 2),
	HDSPM_SYNC_CHECK("ADAT1 SyncCheck", 3),
	HDSPM_SYNC_CHECK("ADAT2 SyncCheck", 4),
	HDSPM_SYNC_CHECK("ADAT3 SyncCheck", 5),
	HDSPM_SYNC_CHECK("ADAT4 SyncCheck", 6),
	HDSPM_SYNC_CHECK("TCO SyncCheck", 7),
	HDSPM_SYNC_CHECK("SYNC IN SyncCheck", 8),
	HDSPM_AUTOSYNC_SAMPLE_RATE("WC Frequency", 0),
	HDSPM_AUTOSYNC_SAMPLE_RATE("AES Frequency", 1),
	HDSPM_AUTOSYNC_SAMPLE_RATE("SPDIF Frequency", 2),
	HDSPM_AUTOSYNC_SAMPLE_RATE("ADAT1 Frequency", 3),
	HDSPM_AUTOSYNC_SAMPLE_RATE("ADAT2 Frequency", 4),
	HDSPM_AUTOSYNC_SAMPLE_RATE("ADAT3 Frequency", 5),
	HDSPM_AUTOSYNC_SAMPLE_RATE("ADAT4 Frequency", 6),
	HDSPM_AUTOSYNC_SAMPLE_RATE("TCO Frequency", 7),
	HDSPM_AUTOSYNC_SAMPLE_RATE("SYNC IN Frequency", 8),
	HDSPM_TOGGLE_SETTING("S/PDIF Out Professional", HDSPM_c0_Pro),
	HDSPM_TOGGLE_SETTING("Single Speed WordClock Out", HDSPM_c0_Wck48)
};

static struct snd_kcontrol_new snd_hdspm_controls_aes32[] = {
	HDSPM_MIXER("Mixer", 0),
	HDSPM_INTERNAL_CLOCK("Internal Clock", 0),
	HDSPM_SYSTEM_CLOCK_MODE("System Clock Mode", 0),
	HDSPM_PREF_SYNC_REF("Preferred Sync Reference", 0),
	HDSPM_AUTOSYNC_REF("AutoSync Reference", 0),
	HDSPM_SYSTEM_SAMPLE_RATE("System Sample Rate", 0),
	HDSPM_AUTOSYNC_SAMPLE_RATE("External Rate", 11),
	HDSPM_SYNC_CHECK("WC Sync Check", 0),
	HDSPM_SYNC_CHECK("AES1 Sync Check", 1),
	HDSPM_SYNC_CHECK("AES2 Sync Check", 2),
	HDSPM_SYNC_CHECK("AES3 Sync Check", 3),
	HDSPM_SYNC_CHECK("AES4 Sync Check", 4),
	HDSPM_SYNC_CHECK("AES5 Sync Check", 5),
	HDSPM_SYNC_CHECK("AES6 Sync Check", 6),
	HDSPM_SYNC_CHECK("AES7 Sync Check", 7),
	HDSPM_SYNC_CHECK("AES8 Sync Check", 8),
	HDSPM_SYNC_CHECK("TCO Sync Check", 9),
	HDSPM_SYNC_CHECK("SYNC IN Sync Check", 10),
	HDSPM_AUTOSYNC_SAMPLE_RATE("WC Frequency", 0),
	HDSPM_AUTOSYNC_SAMPLE_RATE("AES1 Frequency", 1),
	HDSPM_AUTOSYNC_SAMPLE_RATE("AES2 Frequency", 2),
	HDSPM_AUTOSYNC_SAMPLE_RATE("AES3 Frequency", 3),
	HDSPM_AUTOSYNC_SAMPLE_RATE("AES4 Frequency", 4),
	HDSPM_AUTOSYNC_SAMPLE_RATE("AES5 Frequency", 5),
	HDSPM_AUTOSYNC_SAMPLE_RATE("AES6 Frequency", 6),
	HDSPM_AUTOSYNC_SAMPLE_RATE("AES7 Frequency", 7),
	HDSPM_AUTOSYNC_SAMPLE_RATE("AES8 Frequency", 8),
	HDSPM_AUTOSYNC_SAMPLE_RATE("TCO Frequency", 9),
	HDSPM_AUTOSYNC_SAMPLE_RATE("SYNC IN Frequency", 10),
	HDSPM_TOGGLE_SETTING("Line Out", HDSPM_LineOut),
	HDSPM_TOGGLE_SETTING("Emphasis", HDSPM_Emphasis),
	HDSPM_TOGGLE_SETTING("Non Audio", HDSPM_Dolby),
	HDSPM_TOGGLE_SETTING("Professional", HDSPM_Professional),
	HDSPM_TOGGLE_SETTING("Clear Track Marker", HDSPM_clr_tms),
	HDSPM_DS_WIRE("Double Speed Wire Mode", 0),
	HDSPM_QS_WIRE("Quad Speed Wire Mode", 0),
};



/* Control elements for the optional TCO module */
static struct snd_kcontrol_new snd_hdspm_controls_tco[] = {
	HDSPM_TCO_SAMPLE_RATE("TCO Sample Rate", 0),
	HDSPM_TCO_PULL("TCO Pull", 0),
	HDSPM_TCO_WCK_CONVERSION("TCO WCK Conversion", 0),
	HDSPM_TCO_FRAME_RATE("TCO Frame Rate", 0),
	HDSPM_TCO_SYNC_SOURCE("TCO Sync Source", 0),
	HDSPM_TCO_WORD_TERM("TCO Word Term", 0),
	HDSPM_TCO_LOCK_CHECK("TCO Input Check", 11),
	HDSPM_TCO_LOCK_CHECK("TCO LTC Valid", 12),
	HDSPM_TCO_LTC_FRAMES("TCO Detected Frame Rate", 0),
	HDSPM_TCO_VIDEO_INPUT_FORMAT("Video Input Format", 0)
};


static struct snd_kcontrol_new snd_hdspm_playback_mixer = HDSPM_PLAYBACK_MIXER;


static int hdspm_update_simple_mixer_controls(struct hdspm * hdspm)
{
	int i;

	for (i = hdspm->ds_out_channels; i < hdspm->ss_out_channels; ++i) {
		if (hdspm->system_sample_rate > 48000) {
			hdspm->playback_mixer_ctls[i]->vd[0].access =
				SNDRV_CTL_ELEM_ACCESS_INACTIVE |
				SNDRV_CTL_ELEM_ACCESS_READ |
				SNDRV_CTL_ELEM_ACCESS_VOLATILE;
		} else {
			hdspm->playback_mixer_ctls[i]->vd[0].access =
				SNDRV_CTL_ELEM_ACCESS_READWRITE |
				SNDRV_CTL_ELEM_ACCESS_VOLATILE;
		}
		snd_ctl_notify(hdspm->card, SNDRV_CTL_EVENT_MASK_VALUE |
				SNDRV_CTL_EVENT_MASK_INFO,
				&hdspm->playback_mixer_ctls[i]->id);
	}

	return 0;
}


static int snd_hdspm_create_controls(struct snd_card *card,
					struct hdspm *hdspm)
{
	unsigned int idx, limit;
	int err;
	struct snd_kcontrol *kctl;
	struct snd_kcontrol_new *list = NULL;

	switch (hdspm->io_type) {
	case MADI:
		list = snd_hdspm_controls_madi;
		limit = ARRAY_SIZE(snd_hdspm_controls_madi);
		break;
	case MADIface:
		list = snd_hdspm_controls_madiface;
		limit = ARRAY_SIZE(snd_hdspm_controls_madiface);
		break;
	case AIO:
		list = snd_hdspm_controls_aio;
		limit = ARRAY_SIZE(snd_hdspm_controls_aio);
		break;
	case RayDAT:
		list = snd_hdspm_controls_raydat;
		limit = ARRAY_SIZE(snd_hdspm_controls_raydat);
		break;
	case AES32:
		list = snd_hdspm_controls_aes32;
		limit = ARRAY_SIZE(snd_hdspm_controls_aes32);
		break;
	}

	if (NULL != list) {
		for (idx = 0; idx < limit; idx++) {
			err = snd_ctl_add(card,
					snd_ctl_new1(&list[idx], hdspm));
			if (err < 0)
				return err;
		}
	}


	/* create simple 1:1 playback mixer controls */
	snd_hdspm_playback_mixer.name = "Chn";
	if (hdspm->system_sample_rate >= 128000) {
		limit = hdspm->qs_out_channels;
	} else if (hdspm->system_sample_rate >= 64000) {
		limit = hdspm->ds_out_channels;
	} else {
		limit = hdspm->ss_out_channels;
	}
	for (idx = 0; idx < limit; ++idx) {
		snd_hdspm_playback_mixer.index = idx + 1;
		kctl = snd_ctl_new1(&snd_hdspm_playback_mixer, hdspm);
		err = snd_ctl_add(card, kctl);
		if (err < 0)
			return err;
		hdspm->playback_mixer_ctls[idx] = kctl;
	}


	if (hdspm->tco) {
		/* add tco control elements */
		list = snd_hdspm_controls_tco;
		limit = ARRAY_SIZE(snd_hdspm_controls_tco);
		for (idx = 0; idx < limit; idx++) {
			err = snd_ctl_add(card,
					snd_ctl_new1(&list[idx], hdspm));
			if (err < 0)
				return err;
		}
	}

	return 0;
}

/*------------------------------------------------------------
   /proc interface
 ------------------------------------------------------------*/

static void
snd_hdspm_proc_read_tco(struct snd_info_entry *entry,
					struct snd_info_buffer *buffer)
{
	struct hdspm *hdspm = entry->private_data;
	unsigned int status, control;
	int a, ltc, frames, seconds, minutes, hours;
	unsigned int period;
	u64 freq_const = 0;
	u32 rate;

	snd_iprintf(buffer, "--- TCO ---\n");

	status = hdspm_read(hdspm, HDSPM_statusRegister);
	control = hdspm->control_register;


	if (status & HDSPM_tco_detect) {
		snd_iprintf(buffer, "TCO module detected.\n");
		a = hdspm_read(hdspm, HDSPM_RD_TCO+4);
		if (a & HDSPM_TCO1_LTC_Input_valid) {
			snd_iprintf(buffer, "  LTC valid, ");
			switch (a & (HDSPM_TCO1_LTC_Format_LSB |
						HDSPM_TCO1_LTC_Format_MSB)) {
			case 0:
				snd_iprintf(buffer, "24 fps, ");
				break;
			case HDSPM_TCO1_LTC_Format_LSB:
				snd_iprintf(buffer, "25 fps, ");
				break;
			case HDSPM_TCO1_LTC_Format_MSB:
				snd_iprintf(buffer, "29.97 fps, ");
				break;
			default:
				snd_iprintf(buffer, "30 fps, ");
				break;
			}
			if (a & HDSPM_TCO1_set_drop_frame_flag) {
				snd_iprintf(buffer, "drop frame\n");
			} else {
				snd_iprintf(buffer, "full frame\n");
			}
		} else {
			snd_iprintf(buffer, "  no LTC\n");
		}
		if (a & HDSPM_TCO1_Video_Input_Format_NTSC) {
			snd_iprintf(buffer, "  Video: NTSC\n");
		} else if (a & HDSPM_TCO1_Video_Input_Format_PAL) {
			snd_iprintf(buffer, "  Video: PAL\n");
		} else {
			snd_iprintf(buffer, "  No video\n");
		}
		if (a & HDSPM_TCO1_TCO_lock) {
			snd_iprintf(buffer, "  Sync: lock\n");
		} else {
			snd_iprintf(buffer, "  Sync: no lock\n");
		}

		switch (hdspm->io_type) {
		case MADI:
		case AES32:
			freq_const = 110069313433624ULL;
			break;
		case RayDAT:
		case AIO:
			freq_const = 104857600000000ULL;
			break;
		case MADIface:
			break; /* no TCO possible */
		}

		period = hdspm_read(hdspm, HDSPM_RD_PLL_FREQ);
		snd_iprintf(buffer, "    period: %u\n", period);


		/* rate = freq_const/period; */
		rate = div_u64(freq_const, period);

		if (control & HDSPM_QuadSpeed) {
			rate *= 4;
		} else if (control & HDSPM_DoubleSpeed) {
			rate *= 2;
		}

		snd_iprintf(buffer, "  Frequency: %u Hz\n",
				(unsigned int) rate);

		ltc = hdspm_read(hdspm, HDSPM_RD_TCO);
		frames = ltc & 0xF;
		ltc >>= 4;
		frames += (ltc & 0x3) * 10;
		ltc >>= 4;
		seconds = ltc & 0xF;
		ltc >>= 4;
		seconds += (ltc & 0x7) * 10;
		ltc >>= 4;
		minutes = ltc & 0xF;
		ltc >>= 4;
		minutes += (ltc & 0x7) * 10;
		ltc >>= 4;
		hours = ltc & 0xF;
		ltc >>= 4;
		hours += (ltc & 0x3) * 10;
		snd_iprintf(buffer,
			"  LTC In: %02d:%02d:%02d:%02d\n",
			hours, minutes, seconds, frames);

	} else {
		snd_iprintf(buffer, "No TCO module detected.\n");
	}
}

static void
snd_hdspm_proc_read_madi(struct snd_info_entry *entry,
			 struct snd_info_buffer *buffer)
{
	struct hdspm *hdspm = entry->private_data;
	unsigned int status, status2, control, freq;

	char *pref_sync_ref;
	char *autosync_ref;
	char *system_clock_mode;
	char *insel;
	int x, x2;

	status = hdspm_read(hdspm, HDSPM_statusRegister);
	status2 = hdspm_read(hdspm, HDSPM_statusRegister2);
	control = hdspm->control_register;
	freq = hdspm_read(hdspm, HDSPM_timecodeRegister);

	snd_iprintf(buffer, "%s (Card #%d) Rev.%x Status2first3bits: %x\n",
			hdspm->card_name, hdspm->card->number + 1,
			hdspm->firmware_rev,
			(status2 & HDSPM_version0) |
			(status2 & HDSPM_version1) | (status2 &
				HDSPM_version2));

	snd_iprintf(buffer, "HW Serial: 0x%06x%06x\n",
			(hdspm_read(hdspm, HDSPM_midiStatusIn1)>>8) & 0xFFFFFF,
			hdspm->serial);

	snd_iprintf(buffer, "IRQ: %d Registers bus: 0x%lx VM: 0x%lx\n",
			hdspm->irq, hdspm->port, (unsigned long)hdspm->iobase);

	snd_iprintf(buffer, "--- System ---\n");

	snd_iprintf(buffer,
		"IRQ Pending: Audio=%d, MIDI0=%d, MIDI1=%d, IRQcount=%d\n",
		status & HDSPM_audioIRQPending,
		(status & HDSPM_midi0IRQPending) ? 1 : 0,
		(status & HDSPM_midi1IRQPending) ? 1 : 0,
		hdspm->irq_count);
	snd_iprintf(buffer,
		"HW pointer: id = %d, rawptr = %d (%d->%d) "
		"estimated= %ld (bytes)\n",
		((status & HDSPM_BufferID) ? 1 : 0),
		(status & HDSPM_BufferPositionMask),
		(status & HDSPM_BufferPositionMask) %
		(2 * (int)hdspm->period_bytes),
		((status & HDSPM_BufferPositionMask) - 64) %
		(2 * (int)hdspm->period_bytes),
		(long) hdspm_hw_pointer(hdspm) * 4);

	snd_iprintf(buffer,
		"MIDI FIFO: Out1=0x%x, Out2=0x%x, In1=0x%x, In2=0x%x \n",
		hdspm_read(hdspm, HDSPM_midiStatusOut0) & 0xFF,
		hdspm_read(hdspm, HDSPM_midiStatusOut1) & 0xFF,
		hdspm_read(hdspm, HDSPM_midiStatusIn0) & 0xFF,
		hdspm_read(hdspm, HDSPM_midiStatusIn1) & 0xFF);
	snd_iprintf(buffer,
		"MIDIoverMADI FIFO: In=0x%x, Out=0x%x \n",
		hdspm_read(hdspm, HDSPM_midiStatusIn2) & 0xFF,
		hdspm_read(hdspm, HDSPM_midiStatusOut2) & 0xFF);
	snd_iprintf(buffer,
		"Register: ctrl1=0x%x, ctrl2=0x%x, status1=0x%x, "
		"status2=0x%x\n",
		hdspm->control_register, hdspm->control2_register,
		status, status2);


	snd_iprintf(buffer, "--- Settings ---\n");

	x = hdspm_get_latency(hdspm);

	snd_iprintf(buffer,
		"Size (Latency): %d samples (2 periods of %lu bytes)\n",
		x, (unsigned long) hdspm->period_bytes);

	snd_iprintf(buffer, "Line out: %s\n",
		(hdspm->control_register & HDSPM_LineOut) ? "on " : "off");

	switch (hdspm->control_register & HDSPM_InputMask) {
	case HDSPM_InputOptical:
		insel = "Optical";
		break;
	case HDSPM_InputCoaxial:
		insel = "Coaxial";
		break;
	default:
		insel = "Unknown";
	}

	snd_iprintf(buffer,
		"ClearTrackMarker = %s, Transmit in %s Channel Mode, "
		"Auto Input %s\n",
		(hdspm->control_register & HDSPM_clr_tms) ? "on" : "off",
		(hdspm->control_register & HDSPM_TX_64ch) ? "64" : "56",
		(hdspm->control_register & HDSPM_AutoInp) ? "on" : "off");


	if (!(hdspm->control_register & HDSPM_ClockModeMaster))
		system_clock_mode = "AutoSync";
	else
		system_clock_mode = "Master";
	snd_iprintf(buffer, "AutoSync Reference: %s\n", system_clock_mode);

	switch (hdspm_pref_sync_ref(hdspm)) {
	case HDSPM_SYNC_FROM_WORD:
		pref_sync_ref = "Word Clock";
		break;
	case HDSPM_SYNC_FROM_MADI:
		pref_sync_ref = "MADI Sync";
		break;
	case HDSPM_SYNC_FROM_TCO:
		pref_sync_ref = "TCO";
		break;
	case HDSPM_SYNC_FROM_SYNC_IN:
		pref_sync_ref = "Sync In";
		break;
	default:
		pref_sync_ref = "XXXX Clock";
		break;
	}
	snd_iprintf(buffer, "Preferred Sync Reference: %s\n",
			pref_sync_ref);

	snd_iprintf(buffer, "System Clock Frequency: %d\n",
			hdspm->system_sample_rate);


	snd_iprintf(buffer, "--- Status:\n");

	x = status & HDSPM_madiSync;
	x2 = status2 & HDSPM_wcSync;

	snd_iprintf(buffer, "Inputs MADI=%s, WordClock=%s\n",
			(status & HDSPM_madiLock) ? (x ? "Sync" : "Lock") :
			"NoLock",
			(status2 & HDSPM_wcLock) ? (x2 ? "Sync" : "Lock") :
			"NoLock");

	switch (hdspm_autosync_ref(hdspm)) {
	case HDSPM_AUTOSYNC_FROM_SYNC_IN:
		autosync_ref = "Sync In";
		break;
	case HDSPM_AUTOSYNC_FROM_TCO:
		autosync_ref = "TCO";
		break;
	case HDSPM_AUTOSYNC_FROM_WORD:
		autosync_ref = "Word Clock";
		break;
	case HDSPM_AUTOSYNC_FROM_MADI:
		autosync_ref = "MADI Sync";
		break;
	case HDSPM_AUTOSYNC_FROM_NONE:
		autosync_ref = "Input not valid";
		break;
	default:
		autosync_ref = "---";
		break;
	}
	snd_iprintf(buffer,
		"AutoSync: Reference= %s, Freq=%d (MADI = %d, Word = %d)\n",
		autosync_ref, hdspm_external_sample_rate(hdspm),
		(status & HDSPM_madiFreqMask) >> 22,
		(status2 & HDSPM_wcFreqMask) >> 5);

	snd_iprintf(buffer, "Input: %s, Mode=%s\n",
		(status & HDSPM_AB_int) ? "Coax" : "Optical",
		(status & HDSPM_RX_64ch) ? "64 channels" :
		"56 channels");

	/* call readout function for TCO specific status */
	snd_hdspm_proc_read_tco(entry, buffer);

	snd_iprintf(buffer, "\n");
}

static void
snd_hdspm_proc_read_aes32(struct snd_info_entry * entry,
			  struct snd_info_buffer *buffer)
{
	struct hdspm *hdspm = entry->private_data;
	unsigned int status;
	unsigned int status2;
	unsigned int timecode;
	unsigned int wcLock, wcSync;
	int pref_syncref;
	char *autosync_ref;
	int x;

	status = hdspm_read(hdspm, HDSPM_statusRegister);
	status2 = hdspm_read(hdspm, HDSPM_statusRegister2);
	timecode = hdspm_read(hdspm, HDSPM_timecodeRegister);

	snd_iprintf(buffer, "%s (Card #%d) Rev.%x\n",
		    hdspm->card_name, hdspm->card->number + 1,
		    hdspm->firmware_rev);

	snd_iprintf(buffer, "IRQ: %d Registers bus: 0x%lx VM: 0x%lx\n",
		    hdspm->irq, hdspm->port, (unsigned long)hdspm->iobase);

	snd_iprintf(buffer, "--- System ---\n");

	snd_iprintf(buffer,
		    "IRQ Pending: Audio=%d, MIDI0=%d, MIDI1=%d, IRQcount=%d\n",
		    status & HDSPM_audioIRQPending,
		    (status & HDSPM_midi0IRQPending) ? 1 : 0,
		    (status & HDSPM_midi1IRQPending) ? 1 : 0,
		    hdspm->irq_count);
	snd_iprintf(buffer,
		    "HW pointer: id = %d, rawptr = %d (%d->%d) "
		    "estimated= %ld (bytes)\n",
		    ((status & HDSPM_BufferID) ? 1 : 0),
		    (status & HDSPM_BufferPositionMask),
		    (status & HDSPM_BufferPositionMask) %
		    (2 * (int)hdspm->period_bytes),
		    ((status & HDSPM_BufferPositionMask) - 64) %
		    (2 * (int)hdspm->period_bytes),
		    (long) hdspm_hw_pointer(hdspm) * 4);

	snd_iprintf(buffer,
		    "MIDI FIFO: Out1=0x%x, Out2=0x%x, In1=0x%x, In2=0x%x \n",
		    hdspm_read(hdspm, HDSPM_midiStatusOut0) & 0xFF,
		    hdspm_read(hdspm, HDSPM_midiStatusOut1) & 0xFF,
		    hdspm_read(hdspm, HDSPM_midiStatusIn0) & 0xFF,
		    hdspm_read(hdspm, HDSPM_midiStatusIn1) & 0xFF);
	snd_iprintf(buffer,
		    "MIDIoverMADI FIFO: In=0x%x, Out=0x%x \n",
		    hdspm_read(hdspm, HDSPM_midiStatusIn2) & 0xFF,
		    hdspm_read(hdspm, HDSPM_midiStatusOut2) & 0xFF);
	snd_iprintf(buffer,
		    "Register: ctrl1=0x%x, ctrl2=0x%x, status1=0x%x, "
		    "status2=0x%x\n",
		    hdspm->control_register, hdspm->control2_register,
		    status, status2);

	snd_iprintf(buffer, "--- Settings ---\n");

	x = hdspm_get_latency(hdspm);

	snd_iprintf(buffer,
		    "Size (Latency): %d samples (2 periods of %lu bytes)\n",
		    x, (unsigned long) hdspm->period_bytes);

	snd_iprintf(buffer, "Line out: %s\n",
		    (hdspm->
		     control_register & HDSPM_LineOut) ? "on " : "off");

	snd_iprintf(buffer,
		    "ClearTrackMarker %s, Emphasis %s, Dolby %s\n",
		    (hdspm->
		     control_register & HDSPM_clr_tms) ? "on" : "off",
		    (hdspm->
		     control_register & HDSPM_Emphasis) ? "on" : "off",
		    (hdspm->
		     control_register & HDSPM_Dolby) ? "on" : "off");


	pref_syncref = hdspm_pref_sync_ref(hdspm);
	if (pref_syncref == 0)
		snd_iprintf(buffer, "Preferred Sync Reference: Word Clock\n");
	else
		snd_iprintf(buffer, "Preferred Sync Reference: AES%d\n",
				pref_syncref);

	snd_iprintf(buffer, "System Clock Frequency: %d\n",
		    hdspm->system_sample_rate);

	snd_iprintf(buffer, "Double speed: %s\n",
			hdspm->control_register & HDSPM_DS_DoubleWire?
			"Double wire" : "Single wire");
	snd_iprintf(buffer, "Quad speed: %s\n",
			hdspm->control_register & HDSPM_QS_DoubleWire?
			"Double wire" :
			hdspm->control_register & HDSPM_QS_QuadWire?
			"Quad wire" : "Single wire");

	snd_iprintf(buffer, "--- Status:\n");

	wcLock = status & HDSPM_AES32_wcLock;
	wcSync = wcLock && (status & HDSPM_AES32_wcSync);

	snd_iprintf(buffer, "Word: %s  Frequency: %d\n",
		    (wcLock) ? (wcSync ? "Sync   " : "Lock   ") : "No Lock",
		    HDSPM_bit2freq((status >> HDSPM_AES32_wcFreq_bit) & 0xF));

	for (x = 0; x < 8; x++) {
		snd_iprintf(buffer, "AES%d: %s  Frequency: %d\n",
			    x+1,
			    (status2 & (HDSPM_LockAES >> x)) ?
			    "Sync   " : "No Lock",
			    HDSPM_bit2freq((timecode >> (4*x)) & 0xF));
	}

	switch (hdspm_autosync_ref(hdspm)) {
	case HDSPM_AES32_AUTOSYNC_FROM_NONE:
		autosync_ref = "None"; break;
	case HDSPM_AES32_AUTOSYNC_FROM_WORD:
		autosync_ref = "Word Clock"; break;
	case HDSPM_AES32_AUTOSYNC_FROM_AES1:
		autosync_ref = "AES1"; break;
	case HDSPM_AES32_AUTOSYNC_FROM_AES2:
		autosync_ref = "AES2"; break;
	case HDSPM_AES32_AUTOSYNC_FROM_AES3:
		autosync_ref = "AES3"; break;
	case HDSPM_AES32_AUTOSYNC_FROM_AES4:
		autosync_ref = "AES4"; break;
	case HDSPM_AES32_AUTOSYNC_FROM_AES5:
		autosync_ref = "AES5"; break;
	case HDSPM_AES32_AUTOSYNC_FROM_AES6:
		autosync_ref = "AES6"; break;
	case HDSPM_AES32_AUTOSYNC_FROM_AES7:
		autosync_ref = "AES7"; break;
	case HDSPM_AES32_AUTOSYNC_FROM_AES8:
		autosync_ref = "AES8"; break;
	case HDSPM_AES32_AUTOSYNC_FROM_TCO:
		autosync_ref = "TCO"; break;
	case HDSPM_AES32_AUTOSYNC_FROM_SYNC_IN:
		autosync_ref = "Sync In"; break;
	default:
		autosync_ref = "---"; break;
	}
	snd_iprintf(buffer, "AutoSync ref = %s\n", autosync_ref);

	/* call readout function for TCO specific status */
	snd_hdspm_proc_read_tco(entry, buffer);

	snd_iprintf(buffer, "\n");
}

static void
snd_hdspm_proc_read_raydat(struct snd_info_entry *entry,
			 struct snd_info_buffer *buffer)
{
	struct hdspm *hdspm = entry->private_data;
	unsigned int status1, status2, status3, control, i;
	unsigned int lock, sync;

	status1 = hdspm_read(hdspm, HDSPM_RD_STATUS_1); /* s1 */
	status2 = hdspm_read(hdspm, HDSPM_RD_STATUS_2); /* freq */
	status3 = hdspm_read(hdspm, HDSPM_RD_STATUS_3); /* s2 */

	control = hdspm->control_register;

	snd_iprintf(buffer, "STATUS1: 0x%08x\n", status1);
	snd_iprintf(buffer, "STATUS2: 0x%08x\n", status2);
	snd_iprintf(buffer, "STATUS3: 0x%08x\n", status3);


	snd_iprintf(buffer, "\n*** CLOCK MODE\n\n");

	snd_iprintf(buffer, "Clock mode      : %s\n",
		(hdspm_system_clock_mode(hdspm) == 0) ? "master" : "slave");
	snd_iprintf(buffer, "System frequency: %d Hz\n",
		hdspm_get_system_sample_rate(hdspm));

	snd_iprintf(buffer, "\n*** INPUT STATUS\n\n");

	lock = 0x1;
	sync = 0x100;

	for (i = 0; i < 8; i++) {
		snd_iprintf(buffer, "s1_input %d: Lock %d, Sync %d, Freq %s\n",
				i,
				(status1 & lock) ? 1 : 0,
				(status1 & sync) ? 1 : 0,
				texts_freq[(status2 >> (i * 4)) & 0xF]);

		lock = lock<<1;
		sync = sync<<1;
	}

	snd_iprintf(buffer, "WC input: Lock %d, Sync %d, Freq %s\n",
			(status1 & 0x1000000) ? 1 : 0,
			(status1 & 0x2000000) ? 1 : 0,
			texts_freq[(status1 >> 16) & 0xF]);

	snd_iprintf(buffer, "TCO input: Lock %d, Sync %d, Freq %s\n",
			(status1 & 0x4000000) ? 1 : 0,
			(status1 & 0x8000000) ? 1 : 0,
			texts_freq[(status1 >> 20) & 0xF]);

	snd_iprintf(buffer, "SYNC IN: Lock %d, Sync %d, Freq %s\n",
			(status3 & 0x400) ? 1 : 0,
			(status3 & 0x800) ? 1 : 0,
			texts_freq[(status2 >> 12) & 0xF]);

}

#ifdef CONFIG_SND_DEBUG
static void
snd_hdspm_proc_read_debug(struct snd_info_entry *entry,
			  struct snd_info_buffer *buffer)
{
	struct hdspm *hdspm = entry->private_data;

	int j,i;

	for (i = 0; i < 256 /* 1024*64 */; i += j) {
		snd_iprintf(buffer, "0x%08X: ", i);
		for (j = 0; j < 16; j += 4)
			snd_iprintf(buffer, "%08X ", hdspm_read(hdspm, i + j));
		snd_iprintf(buffer, "\n");
	}
}
#endif


static void snd_hdspm_proc_ports_in(struct snd_info_entry *entry,
			  struct snd_info_buffer *buffer)
{
	struct hdspm *hdspm = entry->private_data;
	int i;

	snd_iprintf(buffer, "# generated by hdspm\n");

	for (i = 0; i < hdspm->max_channels_in; i++) {
		snd_iprintf(buffer, "%d=%s\n", i+1, hdspm->port_names_in[i]);
	}
}

static void snd_hdspm_proc_ports_out(struct snd_info_entry *entry,
			  struct snd_info_buffer *buffer)
{
	struct hdspm *hdspm = entry->private_data;
	int i;

	snd_iprintf(buffer, "# generated by hdspm\n");

	for (i = 0; i < hdspm->max_channels_out; i++) {
		snd_iprintf(buffer, "%d=%s\n", i+1, hdspm->port_names_out[i]);
	}
}


static void snd_hdspm_proc_init(struct hdspm *hdspm)
{
	struct snd_info_entry *entry;

	if (!snd_card_proc_new(hdspm->card, "hdspm", &entry)) {
		switch (hdspm->io_type) {
		case AES32:
			snd_info_set_text_ops(entry, hdspm,
					snd_hdspm_proc_read_aes32);
			break;
		case MADI:
			snd_info_set_text_ops(entry, hdspm,
					snd_hdspm_proc_read_madi);
			break;
		case MADIface:
			/* snd_info_set_text_ops(entry, hdspm,
			 snd_hdspm_proc_read_madiface); */
			break;
		case RayDAT:
			snd_info_set_text_ops(entry, hdspm,
					snd_hdspm_proc_read_raydat);
			break;
		case AIO:
			break;
		}
	}

	if (!snd_card_proc_new(hdspm->card, "ports.in", &entry)) {
		snd_info_set_text_ops(entry, hdspm, snd_hdspm_proc_ports_in);
	}

	if (!snd_card_proc_new(hdspm->card, "ports.out", &entry)) {
		snd_info_set_text_ops(entry, hdspm, snd_hdspm_proc_ports_out);
	}

#ifdef CONFIG_SND_DEBUG
	/* debug file to read all hdspm registers */
	if (!snd_card_proc_new(hdspm->card, "debug", &entry))
		snd_info_set_text_ops(entry, hdspm,
				snd_hdspm_proc_read_debug);
#endif
}

/*------------------------------------------------------------
   hdspm intitialize
 ------------------------------------------------------------*/

static int snd_hdspm_set_defaults(struct hdspm * hdspm)
{
	/* ASSUMPTION: hdspm->lock is either held, or there is no need to
	   hold it (e.g. during module initialization).
	   */

	/* set defaults:       */

	hdspm->settings_register = 0;

	switch (hdspm->io_type) {
	case MADI:
	case MADIface:
		hdspm->control_register =
			0x2 + 0x8 + 0x10 + 0x80 + 0x400 + 0x4000 + 0x1000000;
		break;

	case RayDAT:
	case AIO:
		hdspm->settings_register = 0x1 + 0x1000;
		/* Magic values are: LAT_0, LAT_2, Master, freq1, tx64ch, inp_0,
		 * line_out */
		hdspm->control_register =
			0x2 + 0x8 + 0x10 + 0x80 + 0x400 + 0x4000 + 0x1000000;
		break;

	case AES32:
		hdspm->control_register =
			HDSPM_ClockModeMaster |	/* Master Clock Mode on */
			hdspm_encode_latency(7) | /* latency max=8192samples */
			HDSPM_SyncRef0 |	/* AES1 is syncclock */
			HDSPM_LineOut |	/* Analog output in */
			HDSPM_Professional;  /* Professional mode */
		break;
	}

	hdspm_write(hdspm, HDSPM_controlRegister, hdspm->control_register);

	if (AES32 == hdspm->io_type) {
		/* No control2 register for AES32 */
#ifdef SNDRV_BIG_ENDIAN
		hdspm->control2_register = HDSPM_BIGENDIAN_MODE;
#else
		hdspm->control2_register = 0;
#endif

		hdspm_write(hdspm, HDSPM_control2Reg, hdspm->control2_register);
	}
	hdspm_compute_period_size(hdspm);

	/* silence everything */

	all_in_all_mixer(hdspm, 0 * UNITY_GAIN);

	if (hdspm_is_raydat_or_aio(hdspm))
		hdspm_write(hdspm, HDSPM_WR_SETTINGS, hdspm->settings_register);

	/* set a default rate so that the channel map is set up. */
	hdspm_set_rate(hdspm, 48000, 1);

	return 0;
}


/*------------------------------------------------------------
   interrupt
 ------------------------------------------------------------*/

static irqreturn_t snd_hdspm_interrupt(int irq, void *dev_id)
{
	struct hdspm *hdspm = (struct hdspm *) dev_id;
	unsigned int status;
	int i, audio, midi, schedule = 0;
	/* cycles_t now; */

	status = hdspm_read(hdspm, HDSPM_statusRegister);

	audio = status & HDSPM_audioIRQPending;
	midi = status & (HDSPM_midi0IRQPending | HDSPM_midi1IRQPending |
			HDSPM_midi2IRQPending | HDSPM_midi3IRQPending);

	/* now = get_cycles(); */
	/**
	 *   LAT_2..LAT_0 period  counter (win)  counter (mac)
	 *          6       4096   ~256053425     ~514672358
	 *          5       2048   ~128024983     ~257373821
	 *          4       1024    ~64023706     ~128718089
	 *          3        512    ~32005945      ~64385999
	 *          2        256    ~16003039      ~32260176
	 *          1        128     ~7998738      ~16194507
	 *          0         64     ~3998231       ~8191558
	 **/
	/*
	   snd_printk(KERN_INFO "snd_hdspm_interrupt %llu @ %llx\n",
	   now-hdspm->last_interrupt, status & 0xFFC0);
	   hdspm->last_interrupt = now;
	*/

	if (!audio && !midi)
		return IRQ_NONE;

	hdspm_write(hdspm, HDSPM_interruptConfirmation, 0);
	hdspm->irq_count++;


	if (audio) {
		if (hdspm->capture_substream)
			snd_pcm_period_elapsed(hdspm->capture_substream);

		if (hdspm->playback_substream)
			snd_pcm_period_elapsed(hdspm->playback_substream);
	}

	if (midi) {
		i = 0;
		while (i < hdspm->midiPorts) {
			if ((hdspm_read(hdspm,
				hdspm->midi[i].statusIn) & 0xff) &&
					(status & hdspm->midi[i].irq)) {
				/* we disable interrupts for this input until
				 * processing is done
				 */
				hdspm->control_register &= ~hdspm->midi[i].ie;
				hdspm_write(hdspm, HDSPM_controlRegister,
						hdspm->control_register);
				hdspm->midi[i].pending = 1;
				schedule = 1;
			}

			i++;
		}

		if (schedule)
			tasklet_hi_schedule(&hdspm->midi_tasklet);
	}

	return IRQ_HANDLED;
}

/*------------------------------------------------------------
   pcm interface
  ------------------------------------------------------------*/


static snd_pcm_uframes_t snd_hdspm_hw_pointer(struct snd_pcm_substream
					      *substream)
{
	struct hdspm *hdspm = snd_pcm_substream_chip(substream);
	return hdspm_hw_pointer(hdspm);
}


static int snd_hdspm_reset(struct snd_pcm_substream *substream)
{
	struct snd_pcm_runtime *runtime = substream->runtime;
	struct hdspm *hdspm = snd_pcm_substream_chip(substream);
	struct snd_pcm_substream *other;

	if (substream->stream == SNDRV_PCM_STREAM_PLAYBACK)
		other = hdspm->capture_substream;
	else
		other = hdspm->playback_substream;

	if (hdspm->running)
		runtime->status->hw_ptr = hdspm_hw_pointer(hdspm);
	else
		runtime->status->hw_ptr = 0;
	if (other) {
		struct snd_pcm_substream *s;
		struct snd_pcm_runtime *oruntime = other->runtime;
		snd_pcm_group_for_each_entry(s, substream) {
			if (s == other) {
				oruntime->status->hw_ptr =
					runtime->status->hw_ptr;
				break;
			}
		}
	}
	return 0;
}

static int snd_hdspm_hw_params(struct snd_pcm_substream *substream,
			       struct snd_pcm_hw_params *params)
{
	struct hdspm *hdspm = snd_pcm_substream_chip(substream);
	int err;
	int i;
	pid_t this_pid;
	pid_t other_pid;

	spin_lock_irq(&hdspm->lock);

	if (substream->pstr->stream == SNDRV_PCM_STREAM_PLAYBACK) {
		this_pid = hdspm->playback_pid;
		other_pid = hdspm->capture_pid;
	} else {
		this_pid = hdspm->capture_pid;
		other_pid = hdspm->playback_pid;
	}

	if (other_pid > 0 && this_pid != other_pid) {

		/* The other stream is open, and not by the same
		   task as this one. Make sure that the parameters
		   that matter are the same.
		   */

		if (params_rate(params) != hdspm->system_sample_rate) {
			spin_unlock_irq(&hdspm->lock);
			_snd_pcm_hw_param_setempty(params,
					SNDRV_PCM_HW_PARAM_RATE);
			return -EBUSY;
		}

		if (params_period_size(params) != hdspm->period_bytes / 4) {
			spin_unlock_irq(&hdspm->lock);
			_snd_pcm_hw_param_setempty(params,
					SNDRV_PCM_HW_PARAM_PERIOD_SIZE);
			return -EBUSY;
		}

	}
	/* We're fine. */
	spin_unlock_irq(&hdspm->lock);

	/* how to make sure that the rate matches an externally-set one ?   */

	spin_lock_irq(&hdspm->lock);
	err = hdspm_set_rate(hdspm, params_rate(params), 0);
	if (err < 0) {
		snd_printk(KERN_INFO "err on hdspm_set_rate: %d\n", err);
		spin_unlock_irq(&hdspm->lock);
		_snd_pcm_hw_param_setempty(params,
				SNDRV_PCM_HW_PARAM_RATE);
		return err;
	}
	spin_unlock_irq(&hdspm->lock);

	err = hdspm_set_interrupt_interval(hdspm,
			params_period_size(params));
	if (err < 0) {
		snd_printk(KERN_INFO "err on hdspm_set_interrupt_interval: %d\n", err);
		_snd_pcm_hw_param_setempty(params,
				SNDRV_PCM_HW_PARAM_PERIOD_SIZE);
		return err;
	}

	/* Memory allocation, takashi's method, dont know if we should
	 * spinlock
	 */
	/* malloc all buffer even if not enabled to get sure */
	/* Update for MADI rev 204: we need to allocate for all channels,
	 * otherwise it doesn't work at 96kHz */

	err =
		snd_pcm_lib_malloc_pages(substream, HDSPM_DMA_AREA_BYTES);
	if (err < 0) {
		snd_printk(KERN_INFO "err on snd_pcm_lib_malloc_pages: %d\n", err);
		return err;
	}

	if (substream->stream == SNDRV_PCM_STREAM_PLAYBACK) {

		hdspm_set_sgbuf(hdspm, substream, HDSPM_pageAddressBufferOut,
				params_channels(params));

		for (i = 0; i < params_channels(params); ++i)
			snd_hdspm_enable_out(hdspm, i, 1);

		hdspm->playback_buffer =
			(unsigned char *) substream->runtime->dma_area;
		snd_printdd("Allocated sample buffer for playback at %p\n",
				hdspm->playback_buffer);
	} else {
		hdspm_set_sgbuf(hdspm, substream, HDSPM_pageAddressBufferIn,
				params_channels(params));

		for (i = 0; i < params_channels(params); ++i)
			snd_hdspm_enable_in(hdspm, i, 1);

		hdspm->capture_buffer =
			(unsigned char *) substream->runtime->dma_area;
		snd_printdd("Allocated sample buffer for capture at %p\n",
				hdspm->capture_buffer);
	}

	/*
	   snd_printdd("Allocated sample buffer for %s at 0x%08X\n",
	   substream->stream == SNDRV_PCM_STREAM_PLAYBACK ?
	   "playback" : "capture",
	   snd_pcm_sgbuf_get_addr(substream, 0));
	   */
	/*
	   snd_printdd("set_hwparams: %s %d Hz, %d channels, bs = %d\n",
	   substream->stream == SNDRV_PCM_STREAM_PLAYBACK ?
	   "playback" : "capture",
	   params_rate(params), params_channels(params),
	   params_buffer_size(params));
	   */


	/*  For AES cards, the float format bit is the same as the
	 *  preferred sync reference. Since we don't want to break
	 *  sync settings, we have to skip the remaining part of this
	 *  function.
	 */
	if (hdspm->io_type == AES32) {
		return 0;
	}


	/* Switch to native float format if requested */
	if (SNDRV_PCM_FORMAT_FLOAT_LE == params_format(params)) {
		if (!(hdspm->control_register & HDSPe_FLOAT_FORMAT))
			snd_printk(KERN_INFO "hdspm: Switching to native 32bit LE float format.\n");

		hdspm->control_register |= HDSPe_FLOAT_FORMAT;
	} else if (SNDRV_PCM_FORMAT_S32_LE == params_format(params)) {
		if (hdspm->control_register & HDSPe_FLOAT_FORMAT)
			snd_printk(KERN_INFO "hdspm: Switching to native 32bit LE integer format.\n");

		hdspm->control_register &= ~HDSPe_FLOAT_FORMAT;
	}
	hdspm_write(hdspm, HDSPM_controlRegister, hdspm->control_register);

	return 0;
}

static int snd_hdspm_hw_free(struct snd_pcm_substream *substream)
{
	int i;
	struct hdspm *hdspm = snd_pcm_substream_chip(substream);

	if (substream->stream == SNDRV_PCM_STREAM_PLAYBACK) {

		/* params_channels(params) should be enough,
		   but to get sure in case of error */
		for (i = 0; i < hdspm->max_channels_out; ++i)
			snd_hdspm_enable_out(hdspm, i, 0);

		hdspm->playback_buffer = NULL;
	} else {
		for (i = 0; i < hdspm->max_channels_in; ++i)
			snd_hdspm_enable_in(hdspm, i, 0);

		hdspm->capture_buffer = NULL;

	}

	snd_pcm_lib_free_pages(substream);

	return 0;
}


static int snd_hdspm_channel_info(struct snd_pcm_substream *substream,
		struct snd_pcm_channel_info *info)
{
	struct hdspm *hdspm = snd_pcm_substream_chip(substream);

	if (substream->stream == SNDRV_PCM_STREAM_PLAYBACK) {
		if (snd_BUG_ON(info->channel >= hdspm->max_channels_out)) {
			snd_printk(KERN_INFO "snd_hdspm_channel_info: output channel out of range (%d)\n", info->channel);
			return -EINVAL;
		}

		if (hdspm->channel_map_out[info->channel] < 0) {
			snd_printk(KERN_INFO "snd_hdspm_channel_info: output channel %d mapped out\n", info->channel);
			return -EINVAL;
		}

		info->offset = hdspm->channel_map_out[info->channel] *
			HDSPM_CHANNEL_BUFFER_BYTES;
	} else {
		if (snd_BUG_ON(info->channel >= hdspm->max_channels_in)) {
			snd_printk(KERN_INFO "snd_hdspm_channel_info: input channel out of range (%d)\n", info->channel);
			return -EINVAL;
		}

		if (hdspm->channel_map_in[info->channel] < 0) {
			snd_printk(KERN_INFO "snd_hdspm_channel_info: input channel %d mapped out\n", info->channel);
			return -EINVAL;
		}

		info->offset = hdspm->channel_map_in[info->channel] *
			HDSPM_CHANNEL_BUFFER_BYTES;
	}

	info->first = 0;
	info->step = 32;
	return 0;
}


static int snd_hdspm_ioctl(struct snd_pcm_substream *substream,
		unsigned int cmd, void *arg)
{
	switch (cmd) {
	case SNDRV_PCM_IOCTL1_RESET:
		return snd_hdspm_reset(substream);

	case SNDRV_PCM_IOCTL1_CHANNEL_INFO:
		{
			struct snd_pcm_channel_info *info = arg;
			return snd_hdspm_channel_info(substream, info);
		}
	default:
		break;
	}

	return snd_pcm_lib_ioctl(substream, cmd, arg);
}

static int snd_hdspm_trigger(struct snd_pcm_substream *substream, int cmd)
{
	struct hdspm *hdspm = snd_pcm_substream_chip(substream);
	struct snd_pcm_substream *other;
	int running;

	spin_lock(&hdspm->lock);
	running = hdspm->running;
	switch (cmd) {
	case SNDRV_PCM_TRIGGER_START:
		running |= 1 << substream->stream;
		break;
	case SNDRV_PCM_TRIGGER_STOP:
		running &= ~(1 << substream->stream);
		break;
	default:
		snd_BUG();
		spin_unlock(&hdspm->lock);
		return -EINVAL;
	}
	if (substream->stream == SNDRV_PCM_STREAM_PLAYBACK)
		other = hdspm->capture_substream;
	else
		other = hdspm->playback_substream;

	if (other) {
		struct snd_pcm_substream *s;
		snd_pcm_group_for_each_entry(s, substream) {
			if (s == other) {
				snd_pcm_trigger_done(s, substream);
				if (cmd == SNDRV_PCM_TRIGGER_START)
					running |= 1 << s->stream;
				else
					running &= ~(1 << s->stream);
				goto _ok;
			}
		}
		if (cmd == SNDRV_PCM_TRIGGER_START) {
			if (!(running & (1 << SNDRV_PCM_STREAM_PLAYBACK))
					&& substream->stream ==
					SNDRV_PCM_STREAM_CAPTURE)
				hdspm_silence_playback(hdspm);
		} else {
			if (running &&
				substream->stream == SNDRV_PCM_STREAM_PLAYBACK)
				hdspm_silence_playback(hdspm);
		}
	} else {
		if (substream->stream == SNDRV_PCM_STREAM_CAPTURE)
			hdspm_silence_playback(hdspm);
	}
_ok:
	snd_pcm_trigger_done(substream, substream);
	if (!hdspm->running && running)
		hdspm_start_audio(hdspm);
	else if (hdspm->running && !running)
		hdspm_stop_audio(hdspm);
	hdspm->running = running;
	spin_unlock(&hdspm->lock);

	return 0;
}

static int snd_hdspm_prepare(struct snd_pcm_substream *substream)
{
	return 0;
}

static struct snd_pcm_hardware snd_hdspm_playback_subinfo = {
	.info = (SNDRV_PCM_INFO_MMAP |
		 SNDRV_PCM_INFO_MMAP_VALID |
		 SNDRV_PCM_INFO_NONINTERLEAVED |
		 SNDRV_PCM_INFO_SYNC_START | SNDRV_PCM_INFO_DOUBLE),
	.formats = SNDRV_PCM_FMTBIT_S32_LE,
	.rates = (SNDRV_PCM_RATE_32000 |
		  SNDRV_PCM_RATE_44100 |
		  SNDRV_PCM_RATE_48000 |
		  SNDRV_PCM_RATE_64000 |
		  SNDRV_PCM_RATE_88200 | SNDRV_PCM_RATE_96000 |
		  SNDRV_PCM_RATE_176400 | SNDRV_PCM_RATE_192000 ),
	.rate_min = 32000,
	.rate_max = 192000,
	.channels_min = 1,
	.channels_max = HDSPM_MAX_CHANNELS,
	.buffer_bytes_max =
	    HDSPM_CHANNEL_BUFFER_BYTES * HDSPM_MAX_CHANNELS,
	.period_bytes_min = (32 * 4),
	.period_bytes_max = (8192 * 4) * HDSPM_MAX_CHANNELS,
	.periods_min = 2,
	.periods_max = 512,
	.fifo_size = 0
};

static struct snd_pcm_hardware snd_hdspm_capture_subinfo = {
	.info = (SNDRV_PCM_INFO_MMAP |
		 SNDRV_PCM_INFO_MMAP_VALID |
		 SNDRV_PCM_INFO_NONINTERLEAVED |
		 SNDRV_PCM_INFO_SYNC_START),
	.formats = SNDRV_PCM_FMTBIT_S32_LE,
	.rates = (SNDRV_PCM_RATE_32000 |
		  SNDRV_PCM_RATE_44100 |
		  SNDRV_PCM_RATE_48000 |
		  SNDRV_PCM_RATE_64000 |
		  SNDRV_PCM_RATE_88200 | SNDRV_PCM_RATE_96000 |
		  SNDRV_PCM_RATE_176400 | SNDRV_PCM_RATE_192000),
	.rate_min = 32000,
	.rate_max = 192000,
	.channels_min = 1,
	.channels_max = HDSPM_MAX_CHANNELS,
	.buffer_bytes_max =
	    HDSPM_CHANNEL_BUFFER_BYTES * HDSPM_MAX_CHANNELS,
	.period_bytes_min = (32 * 4),
	.period_bytes_max = (8192 * 4) * HDSPM_MAX_CHANNELS,
	.periods_min = 2,
	.periods_max = 512,
	.fifo_size = 0
};

static int snd_hdspm_hw_rule_in_channels_rate(struct snd_pcm_hw_params *params,
					   struct snd_pcm_hw_rule *rule)
{
	struct hdspm *hdspm = rule->private;
	struct snd_interval *c =
	    hw_param_interval(params, SNDRV_PCM_HW_PARAM_CHANNELS);
	struct snd_interval *r =
	    hw_param_interval(params, SNDRV_PCM_HW_PARAM_RATE);

	if (r->min > 96000 && r->max <= 192000) {
		struct snd_interval t = {
			.min = hdspm->qs_in_channels,
			.max = hdspm->qs_in_channels,
			.integer = 1,
		};
		return snd_interval_refine(c, &t);
	} else if (r->min > 48000 && r->max <= 96000) {
		struct snd_interval t = {
			.min = hdspm->ds_in_channels,
			.max = hdspm->ds_in_channels,
			.integer = 1,
		};
		return snd_interval_refine(c, &t);
	} else if (r->max < 64000) {
		struct snd_interval t = {
			.min = hdspm->ss_in_channels,
			.max = hdspm->ss_in_channels,
			.integer = 1,
		};
		return snd_interval_refine(c, &t);
	}

	return 0;
}

static int snd_hdspm_hw_rule_out_channels_rate(struct snd_pcm_hw_params *params,
					   struct snd_pcm_hw_rule * rule)
{
	struct hdspm *hdspm = rule->private;
	struct snd_interval *c =
	    hw_param_interval(params, SNDRV_PCM_HW_PARAM_CHANNELS);
	struct snd_interval *r =
	    hw_param_interval(params, SNDRV_PCM_HW_PARAM_RATE);

	if (r->min > 96000 && r->max <= 192000) {
		struct snd_interval t = {
			.min = hdspm->qs_out_channels,
			.max = hdspm->qs_out_channels,
			.integer = 1,
		};
		return snd_interval_refine(c, &t);
	} else if (r->min > 48000 && r->max <= 96000) {
		struct snd_interval t = {
			.min = hdspm->ds_out_channels,
			.max = hdspm->ds_out_channels,
			.integer = 1,
		};
		return snd_interval_refine(c, &t);
	} else if (r->max < 64000) {
		struct snd_interval t = {
			.min = hdspm->ss_out_channels,
			.max = hdspm->ss_out_channels,
			.integer = 1,
		};
		return snd_interval_refine(c, &t);
	} else {
	}
	return 0;
}

static int snd_hdspm_hw_rule_rate_in_channels(struct snd_pcm_hw_params *params,
					   struct snd_pcm_hw_rule * rule)
{
	struct hdspm *hdspm = rule->private;
	struct snd_interval *c =
	    hw_param_interval(params, SNDRV_PCM_HW_PARAM_CHANNELS);
	struct snd_interval *r =
	    hw_param_interval(params, SNDRV_PCM_HW_PARAM_RATE);

	if (c->min >= hdspm->ss_in_channels) {
		struct snd_interval t = {
			.min = 32000,
			.max = 48000,
			.integer = 1,
		};
		return snd_interval_refine(r, &t);
	} else if (c->max <= hdspm->qs_in_channels) {
		struct snd_interval t = {
			.min = 128000,
			.max = 192000,
			.integer = 1,
		};
		return snd_interval_refine(r, &t);
	} else if (c->max <= hdspm->ds_in_channels) {
		struct snd_interval t = {
			.min = 64000,
			.max = 96000,
			.integer = 1,
		};
		return snd_interval_refine(r, &t);
	}

	return 0;
}
static int snd_hdspm_hw_rule_rate_out_channels(struct snd_pcm_hw_params *params,
					   struct snd_pcm_hw_rule *rule)
{
	struct hdspm *hdspm = rule->private;
	struct snd_interval *c =
	    hw_param_interval(params, SNDRV_PCM_HW_PARAM_CHANNELS);
	struct snd_interval *r =
	    hw_param_interval(params, SNDRV_PCM_HW_PARAM_RATE);

	if (c->min >= hdspm->ss_out_channels) {
		struct snd_interval t = {
			.min = 32000,
			.max = 48000,
			.integer = 1,
		};
		return snd_interval_refine(r, &t);
	} else if (c->max <= hdspm->qs_out_channels) {
		struct snd_interval t = {
			.min = 128000,
			.max = 192000,
			.integer = 1,
		};
		return snd_interval_refine(r, &t);
	} else if (c->max <= hdspm->ds_out_channels) {
		struct snd_interval t = {
			.min = 64000,
			.max = 96000,
			.integer = 1,
		};
		return snd_interval_refine(r, &t);
	}

	return 0;
}

static int snd_hdspm_hw_rule_in_channels(struct snd_pcm_hw_params *params,
				      struct snd_pcm_hw_rule *rule)
{
	unsigned int list[3];
	struct hdspm *hdspm = rule->private;
	struct snd_interval *c = hw_param_interval(params,
			SNDRV_PCM_HW_PARAM_CHANNELS);

	list[0] = hdspm->qs_in_channels;
	list[1] = hdspm->ds_in_channels;
	list[2] = hdspm->ss_in_channels;
	return snd_interval_list(c, 3, list, 0);
}

static int snd_hdspm_hw_rule_out_channels(struct snd_pcm_hw_params *params,
				      struct snd_pcm_hw_rule *rule)
{
	unsigned int list[3];
	struct hdspm *hdspm = rule->private;
	struct snd_interval *c = hw_param_interval(params,
			SNDRV_PCM_HW_PARAM_CHANNELS);

	list[0] = hdspm->qs_out_channels;
	list[1] = hdspm->ds_out_channels;
	list[2] = hdspm->ss_out_channels;
	return snd_interval_list(c, 3, list, 0);
}


static unsigned int hdspm_aes32_sample_rates[] = {
	32000, 44100, 48000, 64000, 88200, 96000, 128000, 176400, 192000
};

static struct snd_pcm_hw_constraint_list
hdspm_hw_constraints_aes32_sample_rates = {
	.count = ARRAY_SIZE(hdspm_aes32_sample_rates),
	.list = hdspm_aes32_sample_rates,
	.mask = 0
};

static int snd_hdspm_playback_open(struct snd_pcm_substream *substream)
{
	struct hdspm *hdspm = snd_pcm_substream_chip(substream);
	struct snd_pcm_runtime *runtime = substream->runtime;

	spin_lock_irq(&hdspm->lock);

	snd_pcm_set_sync(substream);


	runtime->hw = snd_hdspm_playback_subinfo;

	if (hdspm->capture_substream == NULL)
		hdspm_stop_audio(hdspm);

	hdspm->playback_pid = current->pid;
	hdspm->playback_substream = substream;

	spin_unlock_irq(&hdspm->lock);

	snd_pcm_hw_constraint_msbits(runtime, 0, 32, 24);
	snd_pcm_hw_constraint_pow2(runtime, 0, SNDRV_PCM_HW_PARAM_PERIOD_SIZE);

	switch (hdspm->io_type) {
	case AIO:
	case RayDAT:
		snd_pcm_hw_constraint_minmax(runtime,
					     SNDRV_PCM_HW_PARAM_PERIOD_SIZE,
					     32, 4096);
		/* RayDAT & AIO have a fixed buffer of 16384 samples per channel */
		snd_pcm_hw_constraint_minmax(runtime,
					     SNDRV_PCM_HW_PARAM_BUFFER_SIZE,
					     16384, 16384);
		break;

	default:
		snd_pcm_hw_constraint_minmax(runtime,
					     SNDRV_PCM_HW_PARAM_PERIOD_SIZE,
					     64, 8192);
		break;
	}

	if (AES32 == hdspm->io_type) {
		runtime->hw.rates |= SNDRV_PCM_RATE_KNOT;
		snd_pcm_hw_constraint_list(runtime, 0, SNDRV_PCM_HW_PARAM_RATE,
				&hdspm_hw_constraints_aes32_sample_rates);
	} else {
		snd_pcm_hw_rule_add(runtime, 0, SNDRV_PCM_HW_PARAM_RATE,
				snd_hdspm_hw_rule_rate_out_channels, hdspm,
				SNDRV_PCM_HW_PARAM_CHANNELS, -1);
	}

	snd_pcm_hw_rule_add(runtime, 0, SNDRV_PCM_HW_PARAM_CHANNELS,
			snd_hdspm_hw_rule_out_channels, hdspm,
			SNDRV_PCM_HW_PARAM_CHANNELS, -1);

	snd_pcm_hw_rule_add(runtime, 0, SNDRV_PCM_HW_PARAM_CHANNELS,
			snd_hdspm_hw_rule_out_channels_rate, hdspm,
			SNDRV_PCM_HW_PARAM_RATE, -1);

	return 0;
}

static int snd_hdspm_playback_release(struct snd_pcm_substream *substream)
{
	struct hdspm *hdspm = snd_pcm_substream_chip(substream);

	spin_lock_irq(&hdspm->lock);

	hdspm->playback_pid = -1;
	hdspm->playback_substream = NULL;

	spin_unlock_irq(&hdspm->lock);

	return 0;
}


static int snd_hdspm_capture_open(struct snd_pcm_substream *substream)
{
	struct hdspm *hdspm = snd_pcm_substream_chip(substream);
	struct snd_pcm_runtime *runtime = substream->runtime;

	spin_lock_irq(&hdspm->lock);
	snd_pcm_set_sync(substream);
	runtime->hw = snd_hdspm_capture_subinfo;

	if (hdspm->playback_substream == NULL)
		hdspm_stop_audio(hdspm);

	hdspm->capture_pid = current->pid;
	hdspm->capture_substream = substream;

	spin_unlock_irq(&hdspm->lock);

	snd_pcm_hw_constraint_msbits(runtime, 0, 32, 24);
	snd_pcm_hw_constraint_pow2(runtime, 0, SNDRV_PCM_HW_PARAM_PERIOD_SIZE);

	switch (hdspm->io_type) {
	case AIO:
	case RayDAT:
		snd_pcm_hw_constraint_minmax(runtime,
					     SNDRV_PCM_HW_PARAM_PERIOD_SIZE,
					     32, 4096);
		snd_pcm_hw_constraint_minmax(runtime,
					     SNDRV_PCM_HW_PARAM_BUFFER_SIZE,
					     16384, 16384);
		break;

	default:
		snd_pcm_hw_constraint_minmax(runtime,
					     SNDRV_PCM_HW_PARAM_PERIOD_SIZE,
					     64, 8192);
		break;
	}

	if (AES32 == hdspm->io_type) {
		runtime->hw.rates |= SNDRV_PCM_RATE_KNOT;
		snd_pcm_hw_constraint_list(runtime, 0, SNDRV_PCM_HW_PARAM_RATE,
				&hdspm_hw_constraints_aes32_sample_rates);
	} else {
		snd_pcm_hw_rule_add(runtime, 0, SNDRV_PCM_HW_PARAM_RATE,
				snd_hdspm_hw_rule_rate_in_channels, hdspm,
				SNDRV_PCM_HW_PARAM_CHANNELS, -1);
	}

	snd_pcm_hw_rule_add(runtime, 0, SNDRV_PCM_HW_PARAM_CHANNELS,
			snd_hdspm_hw_rule_in_channels, hdspm,
			SNDRV_PCM_HW_PARAM_CHANNELS, -1);

	snd_pcm_hw_rule_add(runtime, 0, SNDRV_PCM_HW_PARAM_CHANNELS,
			snd_hdspm_hw_rule_in_channels_rate, hdspm,
			SNDRV_PCM_HW_PARAM_RATE, -1);

	return 0;
}

static int snd_hdspm_capture_release(struct snd_pcm_substream *substream)
{
	struct hdspm *hdspm = snd_pcm_substream_chip(substream);

	spin_lock_irq(&hdspm->lock);

	hdspm->capture_pid = -1;
	hdspm->capture_substream = NULL;

	spin_unlock_irq(&hdspm->lock);
	return 0;
}

static int snd_hdspm_hwdep_dummy_op(struct snd_hwdep *hw, struct file *file)
{
	/* we have nothing to initialize but the call is required */
	return 0;
}

static inline int copy_u32_le(void __user *dest, void __iomem *src)
{
	u32 val = readl(src);
	return copy_to_user(dest, &val, 4);
}

static int snd_hdspm_hwdep_ioctl(struct snd_hwdep *hw, struct file *file,
		unsigned int cmd, unsigned long arg)
{
	void __user *argp = (void __user *)arg;
	struct hdspm *hdspm = hw->private_data;
	struct hdspm_mixer_ioctl mixer;
	struct hdspm_config info;
	struct hdspm_status status;
	struct hdspm_version hdspm_version;
	struct hdspm_peak_rms *levels;
	struct hdspm_ltc ltc;
	unsigned int statusregister;
	long unsigned int s;
	int i = 0;

	switch (cmd) {

	case SNDRV_HDSPM_IOCTL_GET_PEAK_RMS:
		levels = &hdspm->peak_rms;
		for (i = 0; i < HDSPM_MAX_CHANNELS; i++) {
			levels->input_peaks[i] =
				readl(hdspm->iobase +
						HDSPM_MADI_INPUT_PEAK + i*4);
			levels->playback_peaks[i] =
				readl(hdspm->iobase +
						HDSPM_MADI_PLAYBACK_PEAK + i*4);
			levels->output_peaks[i] =
				readl(hdspm->iobase +
						HDSPM_MADI_OUTPUT_PEAK + i*4);

			levels->input_rms[i] =
				((uint64_t) readl(hdspm->iobase +
					HDSPM_MADI_INPUT_RMS_H + i*4) << 32) |
				(uint64_t) readl(hdspm->iobase +
						HDSPM_MADI_INPUT_RMS_L + i*4);
			levels->playback_rms[i] =
				((uint64_t)readl(hdspm->iobase +
					HDSPM_MADI_PLAYBACK_RMS_H+i*4) << 32) |
				(uint64_t)readl(hdspm->iobase +
					HDSPM_MADI_PLAYBACK_RMS_L + i*4);
			levels->output_rms[i] =
				((uint64_t)readl(hdspm->iobase +
					HDSPM_MADI_OUTPUT_RMS_H + i*4) << 32) |
				(uint64_t)readl(hdspm->iobase +
						HDSPM_MADI_OUTPUT_RMS_L + i*4);
		}

		if (hdspm->system_sample_rate > 96000) {
			levels->speed = qs;
		} else if (hdspm->system_sample_rate > 48000) {
			levels->speed = ds;
		} else {
			levels->speed = ss;
		}
		levels->status2 = hdspm_read(hdspm, HDSPM_statusRegister2);

		s = copy_to_user(argp, levels, sizeof(struct hdspm_peak_rms));
		if (0 != s) {
			/* snd_printk(KERN_ERR "copy_to_user(.., .., %lu): %lu
			 [Levels]\n", sizeof(struct hdspm_peak_rms), s);
			 */
			return -EFAULT;
		}
		break;

	case SNDRV_HDSPM_IOCTL_GET_LTC:
		ltc.ltc = hdspm_read(hdspm, HDSPM_RD_TCO);
		i = hdspm_read(hdspm, HDSPM_RD_TCO + 4);
		if (i & HDSPM_TCO1_LTC_Input_valid) {
			switch (i & (HDSPM_TCO1_LTC_Format_LSB |
				HDSPM_TCO1_LTC_Format_MSB)) {
			case 0:
				ltc.format = fps_24;
				break;
			case HDSPM_TCO1_LTC_Format_LSB:
				ltc.format = fps_25;
				break;
			case HDSPM_TCO1_LTC_Format_MSB:
				ltc.format = fps_2997;
				break;
			default:
				ltc.format = fps_30;
				break;
			}
			if (i & HDSPM_TCO1_set_drop_frame_flag) {
				ltc.frame = drop_frame;
			} else {
				ltc.frame = full_frame;
			}
		} else {
			ltc.format = format_invalid;
			ltc.frame = frame_invalid;
		}
		if (i & HDSPM_TCO1_Video_Input_Format_NTSC) {
			ltc.input_format = ntsc;
		} else if (i & HDSPM_TCO1_Video_Input_Format_PAL) {
			ltc.input_format = pal;
		} else {
			ltc.input_format = no_video;
		}

		s = copy_to_user(argp, &ltc, sizeof(struct hdspm_ltc));
		if (0 != s) {
			/*
			 snd_printk(KERN_ERR "copy_to_user(.., .., %lu): %lu [LTC]\n", sizeof(struct hdspm_ltc), s); */
			return -EFAULT;
		}

		break;

	case SNDRV_HDSPM_IOCTL_GET_CONFIG:

		memset(&info, 0, sizeof(info));
		spin_lock_irq(&hdspm->lock);
		info.pref_sync_ref = hdspm_pref_sync_ref(hdspm);
		info.wordclock_sync_check = hdspm_wc_sync_check(hdspm);

		info.system_sample_rate = hdspm->system_sample_rate;
		info.autosync_sample_rate =
			hdspm_external_sample_rate(hdspm);
		info.system_clock_mode = hdspm_system_clock_mode(hdspm);
		info.clock_source = hdspm_clock_source(hdspm);
		info.autosync_ref = hdspm_autosync_ref(hdspm);
		info.line_out = hdspm_toggle_setting(hdspm, HDSPM_LineOut);
		info.passthru = 0;
		spin_unlock_irq(&hdspm->lock);
		if (copy_to_user(argp, &info, sizeof(info)))
			return -EFAULT;
		break;

	case SNDRV_HDSPM_IOCTL_GET_STATUS:
		memset(&status, 0, sizeof(status));

		status.card_type = hdspm->io_type;

		status.autosync_source = hdspm_autosync_ref(hdspm);

		status.card_clock = 110069313433624ULL;
		status.master_period = hdspm_read(hdspm, HDSPM_RD_PLL_FREQ);

		switch (hdspm->io_type) {
		case MADI:
		case MADIface:
			status.card_specific.madi.sync_wc =
				hdspm_wc_sync_check(hdspm);
			status.card_specific.madi.sync_madi =
				hdspm_madi_sync_check(hdspm);
			status.card_specific.madi.sync_tco =
				hdspm_tco_sync_check(hdspm);
			status.card_specific.madi.sync_in =
				hdspm_sync_in_sync_check(hdspm);

			statusregister =
				hdspm_read(hdspm, HDSPM_statusRegister);
			status.card_specific.madi.madi_input =
				(statusregister & HDSPM_AB_int) ? 1 : 0;
			status.card_specific.madi.channel_format =
				(statusregister & HDSPM_RX_64ch) ? 1 : 0;
			/* TODO: Mac driver sets it when f_s>48kHz */
			status.card_specific.madi.frame_format = 0;

		default:
			break;
		}

		if (copy_to_user(argp, &status, sizeof(status)))
			return -EFAULT;


		break;

	case SNDRV_HDSPM_IOCTL_GET_VERSION:
		memset(&hdspm_version, 0, sizeof(hdspm_version));

		hdspm_version.card_type = hdspm->io_type;
		strlcpy(hdspm_version.cardname, hdspm->card_name,
				sizeof(hdspm_version.cardname));
		hdspm_version.serial = hdspm->serial;
		hdspm_version.firmware_rev = hdspm->firmware_rev;
		hdspm_version.addons = 0;
		if (hdspm->tco)
			hdspm_version.addons |= HDSPM_ADDON_TCO;

		if (copy_to_user(argp, &hdspm_version,
					sizeof(hdspm_version)))
			return -EFAULT;
		break;

	case SNDRV_HDSPM_IOCTL_GET_MIXER:
		if (copy_from_user(&mixer, argp, sizeof(mixer)))
			return -EFAULT;
		if (copy_to_user((void __user *)mixer.mixer, hdspm->mixer,
					sizeof(struct hdspm_mixer)))
			return -EFAULT;
		break;

	default:
		return -EINVAL;
	}
	return 0;
}

static struct snd_pcm_ops snd_hdspm_playback_ops = {
	.open = snd_hdspm_playback_open,
	.close = snd_hdspm_playback_release,
	.ioctl = snd_hdspm_ioctl,
	.hw_params = snd_hdspm_hw_params,
	.hw_free = snd_hdspm_hw_free,
	.prepare = snd_hdspm_prepare,
	.trigger = snd_hdspm_trigger,
	.pointer = snd_hdspm_hw_pointer,
	.page = snd_pcm_sgbuf_ops_page,
};

static struct snd_pcm_ops snd_hdspm_capture_ops = {
	.open = snd_hdspm_capture_open,
	.close = snd_hdspm_capture_release,
	.ioctl = snd_hdspm_ioctl,
	.hw_params = snd_hdspm_hw_params,
	.hw_free = snd_hdspm_hw_free,
	.prepare = snd_hdspm_prepare,
	.trigger = snd_hdspm_trigger,
	.pointer = snd_hdspm_hw_pointer,
	.page = snd_pcm_sgbuf_ops_page,
};

static int snd_hdspm_create_hwdep(struct snd_card *card,
				  struct hdspm *hdspm)
{
	struct snd_hwdep *hw;
	int err;

	err = snd_hwdep_new(card, "HDSPM hwdep", 0, &hw);
	if (err < 0)
		return err;

	hdspm->hwdep = hw;
	hw->private_data = hdspm;
	strcpy(hw->name, "HDSPM hwdep interface");

	hw->ops.open = snd_hdspm_hwdep_dummy_op;
	hw->ops.ioctl = snd_hdspm_hwdep_ioctl;
	hw->ops.ioctl_compat = snd_hdspm_hwdep_ioctl;
	hw->ops.release = snd_hdspm_hwdep_dummy_op;

	return 0;
}


/*------------------------------------------------------------
   memory interface
 ------------------------------------------------------------*/
static int snd_hdspm_preallocate_memory(struct hdspm *hdspm)
{
	int err;
	struct snd_pcm *pcm;
	size_t wanted;

	pcm = hdspm->pcm;

	wanted = HDSPM_DMA_AREA_BYTES;

	err =
	     snd_pcm_lib_preallocate_pages_for_all(pcm,
						   SNDRV_DMA_TYPE_DEV_SG,
						   snd_dma_pci_data(hdspm->pci),
						   wanted,
						   wanted);
	if (err < 0) {
		snd_printdd("Could not preallocate %zd Bytes\n", wanted);

		return err;
	} else
		snd_printdd(" Preallocated %zd Bytes\n", wanted);

	return 0;
}


static void hdspm_set_sgbuf(struct hdspm *hdspm,
			    struct snd_pcm_substream *substream,
			     unsigned int reg, int channels)
{
	int i;

	/* continuous memory segment */
	for (i = 0; i < (channels * 16); i++)
		hdspm_write(hdspm, reg + 4 * i,
				snd_pcm_sgbuf_get_addr(substream, 4096 * i));
}


/* ------------- ALSA Devices ---------------------------- */
static int snd_hdspm_create_pcm(struct snd_card *card,
				struct hdspm *hdspm)
{
	struct snd_pcm *pcm;
	int err;

	err = snd_pcm_new(card, hdspm->card_name, 0, 1, 1, &pcm);
	if (err < 0)
		return err;

	hdspm->pcm = pcm;
	pcm->private_data = hdspm;
	strcpy(pcm->name, hdspm->card_name);

	snd_pcm_set_ops(pcm, SNDRV_PCM_STREAM_PLAYBACK,
			&snd_hdspm_playback_ops);
	snd_pcm_set_ops(pcm, SNDRV_PCM_STREAM_CAPTURE,
			&snd_hdspm_capture_ops);

	pcm->info_flags = SNDRV_PCM_INFO_JOINT_DUPLEX;

	err = snd_hdspm_preallocate_memory(hdspm);
	if (err < 0)
		return err;

	return 0;
}

static inline void snd_hdspm_initialize_midi_flush(struct hdspm * hdspm)
{
	int i;

	for (i = 0; i < hdspm->midiPorts; i++)
		snd_hdspm_flush_midi_input(hdspm, i);
}

static int snd_hdspm_create_alsa_devices(struct snd_card *card,
					 struct hdspm *hdspm)
{
	int err, i;

	snd_printdd("Create card...\n");
	err = snd_hdspm_create_pcm(card, hdspm);
	if (err < 0)
		return err;

	i = 0;
	while (i < hdspm->midiPorts) {
		err = snd_hdspm_create_midi(card, hdspm, i);
		if (err < 0) {
			return err;
		}
		i++;
	}

	err = snd_hdspm_create_controls(card, hdspm);
	if (err < 0)
		return err;

	err = snd_hdspm_create_hwdep(card, hdspm);
	if (err < 0)
		return err;

	snd_printdd("proc init...\n");
	snd_hdspm_proc_init(hdspm);

	hdspm->system_sample_rate = -1;
	hdspm->last_external_sample_rate = -1;
	hdspm->last_internal_sample_rate = -1;
	hdspm->playback_pid = -1;
	hdspm->capture_pid = -1;
	hdspm->capture_substream = NULL;
	hdspm->playback_substream = NULL;

	snd_printdd("Set defaults...\n");
	err = snd_hdspm_set_defaults(hdspm);
	if (err < 0)
		return err;

	snd_printdd("Update mixer controls...\n");
	hdspm_update_simple_mixer_controls(hdspm);

	snd_printdd("Initializeing complete ???\n");

	err = snd_card_register(card);
	if (err < 0) {
		snd_printk(KERN_ERR "HDSPM: error registering card\n");
		return err;
	}

	snd_printdd("... yes now\n");

	return 0;
}

static int snd_hdspm_create(struct snd_card *card,
			    struct hdspm *hdspm)
{

	struct pci_dev *pci = hdspm->pci;
	int err;
	unsigned long io_extent;

	hdspm->irq = -1;
	hdspm->card = card;

	spin_lock_init(&hdspm->lock);

	pci_read_config_word(hdspm->pci,
			PCI_CLASS_REVISION, &hdspm->firmware_rev);

	strcpy(card->mixername, "Xilinx FPGA");
	strcpy(card->driver, "HDSPM");

	switch (hdspm->firmware_rev) {
	case HDSPM_RAYDAT_REV:
		hdspm->io_type = RayDAT;
		hdspm->card_name = "RME RayDAT";
		hdspm->midiPorts = 2;
		break;
	case HDSPM_AIO_REV:
		hdspm->io_type = AIO;
		hdspm->card_name = "RME AIO";
		hdspm->midiPorts = 1;
		break;
	case HDSPM_MADIFACE_REV:
		hdspm->io_type = MADIface;
		hdspm->card_name = "RME MADIface";
		hdspm->midiPorts = 1;
		break;
	default:
		if ((hdspm->firmware_rev == 0xf0) ||
			((hdspm->firmware_rev >= 0xe6) &&
					(hdspm->firmware_rev <= 0xea))) {
			hdspm->io_type = AES32;
			hdspm->card_name = "RME AES32";
			hdspm->midiPorts = 2;
		} else if ((hdspm->firmware_rev == 0xd2) ||
			((hdspm->firmware_rev >= 0xc8)  &&
				(hdspm->firmware_rev <= 0xcf))) {
			hdspm->io_type = MADI;
			hdspm->card_name = "RME MADI";
			hdspm->midiPorts = 3;
		} else {
			snd_printk(KERN_ERR
				"HDSPM: unknown firmware revision %x\n",
				hdspm->firmware_rev);
			return -ENODEV;
		}
	}

	err = pci_enable_device(pci);
	if (err < 0)
		return err;

	pci_set_master(hdspm->pci);

	err = pci_request_regions(pci, "hdspm");
	if (err < 0)
		return err;

	hdspm->port = pci_resource_start(pci, 0);
	io_extent = pci_resource_len(pci, 0);

	snd_printdd("grabbed memory region 0x%lx-0x%lx\n",
			hdspm->port, hdspm->port + io_extent - 1);

	hdspm->iobase = ioremap_nocache(hdspm->port, io_extent);
	if (!hdspm->iobase) {
		snd_printk(KERN_ERR "HDSPM: "
				"unable to remap region 0x%lx-0x%lx\n",
				hdspm->port, hdspm->port + io_extent - 1);
		return -EBUSY;
	}
	snd_printdd("remapped region (0x%lx) 0x%lx-0x%lx\n",
			(unsigned long)hdspm->iobase, hdspm->port,
			hdspm->port + io_extent - 1);

	if (request_irq(pci->irq, snd_hdspm_interrupt,
			IRQF_SHARED, KBUILD_MODNAME, hdspm)) {
		snd_printk(KERN_ERR "HDSPM: unable to use IRQ %d\n", pci->irq);
		return -EBUSY;
	}

	snd_printdd("use IRQ %d\n", pci->irq);

	hdspm->irq = pci->irq;

	snd_printdd("kmalloc Mixer memory of %zd Bytes\n",
			sizeof(struct hdspm_mixer));
	hdspm->mixer = kzalloc(sizeof(struct hdspm_mixer), GFP_KERNEL);
	if (!hdspm->mixer) {
		snd_printk(KERN_ERR "HDSPM: "
				"unable to kmalloc Mixer memory of %d Bytes\n",
				(int)sizeof(struct hdspm_mixer));
		return -ENOMEM;
	}

	hdspm->port_names_in = NULL;
	hdspm->port_names_out = NULL;

	switch (hdspm->io_type) {
	case AES32:
		hdspm->ss_in_channels = hdspm->ss_out_channels = AES32_CHANNELS;
		hdspm->ds_in_channels = hdspm->ds_out_channels = AES32_CHANNELS;
		hdspm->qs_in_channels = hdspm->qs_out_channels = AES32_CHANNELS;

		hdspm->channel_map_in_ss = hdspm->channel_map_out_ss =
			channel_map_aes32;
		hdspm->channel_map_in_ds = hdspm->channel_map_out_ds =
			channel_map_aes32;
		hdspm->channel_map_in_qs = hdspm->channel_map_out_qs =
			channel_map_aes32;
		hdspm->port_names_in_ss = hdspm->port_names_out_ss =
			texts_ports_aes32;
		hdspm->port_names_in_ds = hdspm->port_names_out_ds =
			texts_ports_aes32;
		hdspm->port_names_in_qs = hdspm->port_names_out_qs =
			texts_ports_aes32;

		hdspm->max_channels_out = hdspm->max_channels_in =
			AES32_CHANNELS;
		hdspm->port_names_in = hdspm->port_names_out =
			texts_ports_aes32;
		hdspm->channel_map_in = hdspm->channel_map_out =
			channel_map_aes32;

		break;

	case MADI:
	case MADIface:
		hdspm->ss_in_channels = hdspm->ss_out_channels =
			MADI_SS_CHANNELS;
		hdspm->ds_in_channels = hdspm->ds_out_channels =
			MADI_DS_CHANNELS;
		hdspm->qs_in_channels = hdspm->qs_out_channels =
			MADI_QS_CHANNELS;

		hdspm->channel_map_in_ss = hdspm->channel_map_out_ss =
			channel_map_unity_ss;
		hdspm->channel_map_in_ds = hdspm->channel_map_out_ds =
			channel_map_unity_ss;
		hdspm->channel_map_in_qs = hdspm->channel_map_out_qs =
			channel_map_unity_ss;

		hdspm->port_names_in_ss = hdspm->port_names_out_ss =
			texts_ports_madi;
		hdspm->port_names_in_ds = hdspm->port_names_out_ds =
			texts_ports_madi;
		hdspm->port_names_in_qs = hdspm->port_names_out_qs =
			texts_ports_madi;
		break;

	case AIO:
		hdspm->ss_in_channels = AIO_IN_SS_CHANNELS;
		hdspm->ds_in_channels = AIO_IN_DS_CHANNELS;
		hdspm->qs_in_channels = AIO_IN_QS_CHANNELS;
		hdspm->ss_out_channels = AIO_OUT_SS_CHANNELS;
		hdspm->ds_out_channels = AIO_OUT_DS_CHANNELS;
		hdspm->qs_out_channels = AIO_OUT_QS_CHANNELS;

		if (0 == (hdspm_read(hdspm, HDSPM_statusRegister2) & HDSPM_s2_AEBI_D)) {
			snd_printk(KERN_INFO "HDSPM: AEB input board found\n");
			hdspm->ss_in_channels += 4;
			hdspm->ds_in_channels += 4;
			hdspm->qs_in_channels += 4;
		}

		if (0 == (hdspm_read(hdspm, HDSPM_statusRegister2) & HDSPM_s2_AEBO_D)) {
			snd_printk(KERN_INFO "HDSPM: AEB output board found\n");
			hdspm->ss_out_channels += 4;
			hdspm->ds_out_channels += 4;
			hdspm->qs_out_channels += 4;
		}

		hdspm->channel_map_out_ss = channel_map_aio_out_ss;
		hdspm->channel_map_out_ds = channel_map_aio_out_ds;
		hdspm->channel_map_out_qs = channel_map_aio_out_qs;

		hdspm->channel_map_in_ss = channel_map_aio_in_ss;
		hdspm->channel_map_in_ds = channel_map_aio_in_ds;
		hdspm->channel_map_in_qs = channel_map_aio_in_qs;

		hdspm->port_names_in_ss = texts_ports_aio_in_ss;
		hdspm->port_names_out_ss = texts_ports_aio_out_ss;
		hdspm->port_names_in_ds = texts_ports_aio_in_ds;
		hdspm->port_names_out_ds = texts_ports_aio_out_ds;
		hdspm->port_names_in_qs = texts_ports_aio_in_qs;
		hdspm->port_names_out_qs = texts_ports_aio_out_qs;

		break;

	case RayDAT:
		hdspm->ss_in_channels = hdspm->ss_out_channels =
			RAYDAT_SS_CHANNELS;
		hdspm->ds_in_channels = hdspm->ds_out_channels =
			RAYDAT_DS_CHANNELS;
		hdspm->qs_in_channels = hdspm->qs_out_channels =
			RAYDAT_QS_CHANNELS;

		hdspm->max_channels_in = RAYDAT_SS_CHANNELS;
		hdspm->max_channels_out = RAYDAT_SS_CHANNELS;

		hdspm->channel_map_in_ss = hdspm->channel_map_out_ss =
			channel_map_raydat_ss;
		hdspm->channel_map_in_ds = hdspm->channel_map_out_ds =
			channel_map_raydat_ds;
		hdspm->channel_map_in_qs = hdspm->channel_map_out_qs =
			channel_map_raydat_qs;
		hdspm->channel_map_in = hdspm->channel_map_out =
			channel_map_raydat_ss;

		hdspm->port_names_in_ss = hdspm->port_names_out_ss =
			texts_ports_raydat_ss;
		hdspm->port_names_in_ds = hdspm->port_names_out_ds =
			texts_ports_raydat_ds;
		hdspm->port_names_in_qs = hdspm->port_names_out_qs =
			texts_ports_raydat_qs;


		break;

	}

	/* TCO detection */
	switch (hdspm->io_type) {
	case AIO:
	case RayDAT:
		if (hdspm_read(hdspm, HDSPM_statusRegister2) &
				HDSPM_s2_tco_detect) {
			hdspm->midiPorts++;
			hdspm->tco = kzalloc(sizeof(struct hdspm_tco),
					GFP_KERNEL);
			if (NULL != hdspm->tco) {
				hdspm_tco_write(hdspm);
			}
			snd_printk(KERN_INFO "HDSPM: AIO/RayDAT TCO module found\n");
		} else {
			hdspm->tco = NULL;
		}
		break;

	case MADI:
	case AES32:
		if (hdspm_read(hdspm, HDSPM_statusRegister) & HDSPM_tco_detect) {
			hdspm->midiPorts++;
			hdspm->tco = kzalloc(sizeof(struct hdspm_tco),
					GFP_KERNEL);
			if (NULL != hdspm->tco) {
				hdspm_tco_write(hdspm);
			}
			snd_printk(KERN_INFO "HDSPM: MADI/AES TCO module found\n");
		} else {
			hdspm->tco = NULL;
		}
		break;

	default:
		hdspm->tco = NULL;
	}

	/* texts */
	switch (hdspm->io_type) {
	case AES32:
		if (hdspm->tco) {
			hdspm->texts_autosync = texts_autosync_aes_tco;
			hdspm->texts_autosync_items =
				ARRAY_SIZE(texts_autosync_aes_tco);
		} else {
			hdspm->texts_autosync = texts_autosync_aes;
			hdspm->texts_autosync_items =
				ARRAY_SIZE(texts_autosync_aes);
		}
		break;

	case MADI:
		if (hdspm->tco) {
			hdspm->texts_autosync = texts_autosync_madi_tco;
			hdspm->texts_autosync_items = 4;
		} else {
			hdspm->texts_autosync = texts_autosync_madi;
			hdspm->texts_autosync_items = 3;
		}
		break;

	case MADIface:

		break;

	case RayDAT:
		if (hdspm->tco) {
			hdspm->texts_autosync = texts_autosync_raydat_tco;
			hdspm->texts_autosync_items = 9;
		} else {
			hdspm->texts_autosync = texts_autosync_raydat;
			hdspm->texts_autosync_items = 8;
		}
		break;

	case AIO:
		if (hdspm->tco) {
			hdspm->texts_autosync = texts_autosync_aio_tco;
			hdspm->texts_autosync_items = 6;
		} else {
			hdspm->texts_autosync = texts_autosync_aio;
			hdspm->texts_autosync_items = 5;
		}
		break;

	}

	tasklet_init(&hdspm->midi_tasklet,
			hdspm_midi_tasklet, (unsigned long) hdspm);


	if (hdspm->io_type != MADIface) {
		hdspm->serial = (hdspm_read(hdspm,
				HDSPM_midiStatusIn0)>>8) & 0xFFFFFF;
		/* id contains either a user-provided value or the default
		 * NULL. If it's the default, we're safe to
		 * fill card->id with the serial number.
		 *
		 * If the serial number is 0xFFFFFF, then we're dealing with
		 * an old PCI revision that comes without a sane number. In
		 * this case, we don't set card->id to avoid collisions
		 * when running with multiple cards.
		 */
		if (NULL == id[hdspm->dev] && hdspm->serial != 0xFFFFFF) {
			sprintf(card->id, "HDSPMx%06x", hdspm->serial);
			snd_card_set_id(card, card->id);
		}
	}

	snd_printdd("create alsa devices.\n");
	err = snd_hdspm_create_alsa_devices(card, hdspm);
	if (err < 0)
		return err;

	snd_hdspm_initialize_midi_flush(hdspm);

	return 0;
}


static int snd_hdspm_free(struct hdspm * hdspm)
{

	if (hdspm->port) {

		/* stop th audio, and cancel all interrupts */
		hdspm->control_register &=
		    ~(HDSPM_Start | HDSPM_AudioInterruptEnable |
		      HDSPM_Midi0InterruptEnable | HDSPM_Midi1InterruptEnable |
		      HDSPM_Midi2InterruptEnable | HDSPM_Midi3InterruptEnable);
		hdspm_write(hdspm, HDSPM_controlRegister,
			    hdspm->control_register);
	}

	if (hdspm->irq >= 0)
		free_irq(hdspm->irq, (void *) hdspm);

	kfree(hdspm->mixer);

	if (hdspm->iobase)
		iounmap(hdspm->iobase);

	if (hdspm->port)
		pci_release_regions(hdspm->pci);

	pci_disable_device(hdspm->pci);
	return 0;
}


static void snd_hdspm_card_free(struct snd_card *card)
{
	struct hdspm *hdspm = card->private_data;

	if (hdspm)
		snd_hdspm_free(hdspm);
}


static int snd_hdspm_probe(struct pci_dev *pci,
			   const struct pci_device_id *pci_id)
{
	static int dev;
	struct hdspm *hdspm;
	struct snd_card *card;
	int err;

	if (dev >= SNDRV_CARDS)
		return -ENODEV;
	if (!enable[dev]) {
		dev++;
		return -ENOENT;
	}

	err = snd_card_create(index[dev], id[dev],
			THIS_MODULE, sizeof(struct hdspm), &card);
	if (err < 0)
		return err;

	hdspm = card->private_data;
	card->private_free = snd_hdspm_card_free;
	hdspm->dev = dev;
	hdspm->pci = pci;

	snd_card_set_dev(card, &pci->dev);

	err = snd_hdspm_create(card, hdspm);
	if (err < 0) {
		snd_card_free(card);
		return err;
	}

	if (hdspm->io_type != MADIface) {
		sprintf(card->shortname, "%s_%x",
			hdspm->card_name,
			hdspm->serial);
		sprintf(card->longname, "%s S/N 0x%x at 0x%lx, irq %d",
			hdspm->card_name,
			hdspm->serial,
			hdspm->port, hdspm->irq);
	} else {
		sprintf(card->shortname, "%s", hdspm->card_name);
		sprintf(card->longname, "%s at 0x%lx, irq %d",
				hdspm->card_name, hdspm->port, hdspm->irq);
	}

	err = snd_card_register(card);
	if (err < 0) {
		snd_card_free(card);
		return err;
	}

	pci_set_drvdata(pci, card);

	dev++;
	return 0;
}

static void snd_hdspm_remove(struct pci_dev *pci)
{
	snd_card_free(pci_get_drvdata(pci));
}

static struct pci_driver hdspm_driver = {
	.name = KBUILD_MODNAME,
	.id_table = snd_hdspm_ids,
	.probe = snd_hdspm_probe,
	.remove = snd_hdspm_remove,
};

module_pci_driver(hdspm_driver);<|MERGE_RESOLUTION|>--- conflicted
+++ resolved
@@ -2379,25 +2379,7 @@
 
 #define ENUMERATED_CTL_INFO(info, texts) \
 	snd_ctl_enum_info(info, 1, ARRAY_SIZE(texts), texts)
-<<<<<<< HEAD
-
-=======
->>>>>>> d8ec26d7
-
-/* Helper function to query the external sample rate and return the
- * corresponding enum to be returned to userspace.
- */
-static int hdspm_external_rate_to_enum(struct hdspm *hdspm)
-{
-	int rate = hdspm_external_sample_rate(hdspm);
-	int i, selected_rate = 0;
-	for (i = 1; i < 10; i++)
-		if (HDSPM_bit2freq(i) == rate) {
-			selected_rate = i;
-			break;
-		}
-	return selected_rate;
-}
+
 
 /* Helper function to query the external sample rate and return the
  * corresponding enum to be returned to userspace.
@@ -4014,10 +3996,6 @@
 					return 1;
 			}
 			return 0;
-<<<<<<< HEAD
-			break;
-=======
->>>>>>> d8ec26d7
 		case AES32:
 			status = hdspm_read(hdspm, HDSPM_statusRegister);
 			if (status & HDSPM_tcoLockAes) {
