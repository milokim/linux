 /*
    tea6420 - i2c-driver for the tea6420 by SGS Thomson

    Copyright (C) 1998-2003 Michael Hunold <michael@mihu.de>
    Copyright (C) 2008 Hans Verkuil <hverkuil@xs4all.nl>

    The tea6420 is a bus controlled audio-matrix with 5 stereo inputs,
    4 stereo outputs and gain control for each output.
    It is cascadable, i.e. it can be found at the adresses 0x98
    and 0x9a on the i2c-bus.

    For detailed informations download the specifications directly
    from SGS Thomson at http://www.st.com

    This program is free software; you can redistribute it and/or modify
    it under the terms of the GNU General Public License as published by
    the Free Software Foundation; either version 2 of the License, or
    (at your option) any later version.

    This program is distributed in the hope that it will be useful,
    but WITHOUT ANY WARRANTY; without even the implied warranty of
    MERCHANTABILITY or FITNESS FOR A PARTICULAR PURPOSE.  See the
    GNU General Public License for more details.

    You should have received a copy of the GNU General Public License
    along with this program; if not, write to the Free Software
    Foundation, Inc., 675 Mass Ave, Cambridge, MA 02139, USA.
  */


#include <linux/module.h>
#include <linux/ioctl.h>
#include <linux/i2c.h>
#include <media/v4l2-device.h>
#include <media/v4l2-chip-ident.h>
#include <media/v4l2-i2c-drv.h>
#include "tea6420.h"

MODULE_AUTHOR("Michael Hunold <michael@mihu.de>");
MODULE_DESCRIPTION("tea6420 driver");
MODULE_LICENSE("GPL");

static int debug;
module_param(debug, int, 0644);

MODULE_PARM_DESC(debug, "Debug level (0-1)");


/* make a connection between the input 'i' and the output 'o'
   with gain 'g' (note: i = 6 means 'mute') */
<<<<<<< HEAD
static int tea6420_s_routing(struct v4l2_subdev *sd, const struct v4l2_routing *route)
{
	struct i2c_client *client = v4l2_get_subdevdata(sd);
	int i = route->input;
	int o = route->output & 0xf;
	int g = (route->output >> 4) & 0xf;
	u8 byte;
	int ret;

=======
static int tea6420_s_routing(struct v4l2_subdev *sd,
			     u32 i, u32 o, u32 config)
{
	struct i2c_client *client = v4l2_get_subdevdata(sd);
	int g = (o >> 4) & 0xf;
	u8 byte;
	int ret;

	o &= 0xf;
>>>>>>> 93cfb3c9
	v4l2_dbg(1, debug, sd, "i=%d, o=%d, g=%d\n", i, o, g);

	/* check if the parameters are valid */
	if (i < 1 || i > 6 || o < 1 || o > 4 || g < 0 || g > 6 || g % 2 != 0)
		return -EINVAL;

	byte = ((o - 1) << 5);
	byte |= (i - 1);

	/* to understand this, have a look at the tea6420-specs (p.5) */
	switch (g) {
	case 0:
		byte |= (3 << 3);
		break;
	case 2:
		byte |= (2 << 3);
		break;
	case 4:
		byte |= (1 << 3);
		break;
	case 6:
		break;
	}

	ret = i2c_smbus_write_byte(client, byte);
	if (ret) {
		v4l2_dbg(1, debug, sd,
			"i2c_smbus_write_byte() failed, ret:%d\n", ret);
		return -EIO;
	}
	return 0;
}

static int tea6420_g_chip_ident(struct v4l2_subdev *sd, struct v4l2_dbg_chip_ident *chip)
{
	struct i2c_client *client = v4l2_get_subdevdata(sd);

	return v4l2_chip_ident_i2c_client(client, chip, V4L2_IDENT_TEA6420, 0);
}

/* ----------------------------------------------------------------------- */

static const struct v4l2_subdev_core_ops tea6420_core_ops = {
	.g_chip_ident = tea6420_g_chip_ident,
};

static const struct v4l2_subdev_audio_ops tea6420_audio_ops = {
	.s_routing = tea6420_s_routing,
};

static const struct v4l2_subdev_ops tea6420_ops = {
	.core = &tea6420_core_ops,
	.audio = &tea6420_audio_ops,
};

/* this function is called by i2c_probe */
static int tea6420_probe(struct i2c_client *client,
			  const struct i2c_device_id *id)
{
	struct v4l2_subdev *sd;
	int err, i;

	/* let's see whether this adapter can support what we need */
	if (!i2c_check_functionality(client->adapter, I2C_FUNC_SMBUS_WRITE_BYTE))
		return -EIO;

	v4l_info(client, "chip found @ 0x%x (%s)\n",
			client->addr << 1, client->adapter->name);

	sd = kmalloc(sizeof(struct v4l2_subdev), GFP_KERNEL);
	if (sd == NULL)
		return -ENOMEM;
	v4l2_i2c_subdev_init(sd, client, &tea6420_ops);

	/* set initial values: set "mute"-input to all outputs at gain 0 */
	err = 0;
<<<<<<< HEAD
	for (i = 1; i < 5; i++) {
		struct v4l2_routing route;

		route.input = 6;
		route.output = i;
		err += tea6420_s_routing(sd, &route);
	}
=======
	for (i = 1; i < 5; i++)
		err += tea6420_s_routing(sd, 6, i, 0);
>>>>>>> 93cfb3c9
	if (err) {
		v4l_dbg(1, debug, client, "could not initialize tea6420\n");
		return -ENODEV;
	}
	return 0;
}

static int tea6420_remove(struct i2c_client *client)
{
	struct v4l2_subdev *sd = i2c_get_clientdata(client);

	v4l2_device_unregister_subdev(sd);
	kfree(sd);
	return 0;
}

<<<<<<< HEAD

=======
>>>>>>> 93cfb3c9
static const struct i2c_device_id tea6420_id[] = {
	{ "tea6420", 0 },
	{ }
};
MODULE_DEVICE_TABLE(i2c, tea6420_id);

static struct v4l2_i2c_driver_data v4l2_i2c_data = {
	.name = "tea6420",
	.probe = tea6420_probe,
	.remove = tea6420_remove,
	.id_table = tea6420_id,
};<|MERGE_RESOLUTION|>--- conflicted
+++ resolved
@@ -48,17 +48,6 @@
 
 /* make a connection between the input 'i' and the output 'o'
    with gain 'g' (note: i = 6 means 'mute') */
-<<<<<<< HEAD
-static int tea6420_s_routing(struct v4l2_subdev *sd, const struct v4l2_routing *route)
-{
-	struct i2c_client *client = v4l2_get_subdevdata(sd);
-	int i = route->input;
-	int o = route->output & 0xf;
-	int g = (route->output >> 4) & 0xf;
-	u8 byte;
-	int ret;
-
-=======
 static int tea6420_s_routing(struct v4l2_subdev *sd,
 			     u32 i, u32 o, u32 config)
 {
@@ -68,7 +57,6 @@
 	int ret;
 
 	o &= 0xf;
->>>>>>> 93cfb3c9
 	v4l2_dbg(1, debug, sd, "i=%d, o=%d, g=%d\n", i, o, g);
 
 	/* check if the parameters are valid */
@@ -145,18 +133,8 @@
 
 	/* set initial values: set "mute"-input to all outputs at gain 0 */
 	err = 0;
-<<<<<<< HEAD
-	for (i = 1; i < 5; i++) {
-		struct v4l2_routing route;
-
-		route.input = 6;
-		route.output = i;
-		err += tea6420_s_routing(sd, &route);
-	}
-=======
 	for (i = 1; i < 5; i++)
 		err += tea6420_s_routing(sd, 6, i, 0);
->>>>>>> 93cfb3c9
 	if (err) {
 		v4l_dbg(1, debug, client, "could not initialize tea6420\n");
 		return -ENODEV;
@@ -173,10 +151,6 @@
 	return 0;
 }
 
-<<<<<<< HEAD
-
-=======
->>>>>>> 93cfb3c9
 static const struct i2c_device_id tea6420_id[] = {
 	{ "tea6420", 0 },
 	{ }
