--- conflicted
+++ resolved
@@ -3405,19 +3405,10 @@
 			 adapter->vfs_allocated_count);
 
 	/* Setup the HW Rx Head and Tail Descriptor Pointers and
-<<<<<<< HEAD
 	 * the Base and Length of the Rx Descriptor Ring
 	 */
-	for (i = 0; i < adapter->num_rx_queues; i++) {
-		struct igb_ring *rx_ring = adapter->rx_ring[i];
-		igb_set_rx_buffer_len(adapter, rx_ring);
-		igb_configure_rx_ring(adapter, rx_ring);
-	}
-=======
-	 * the Base and Length of the Rx Descriptor Ring */
 	for (i = 0; i < adapter->num_rx_queues; i++)
 		igb_configure_rx_ring(adapter, adapter->rx_ring[i]);
->>>>>>> 60d509fa
 }
 
 /**
