#include <linux/kernel.h>
#include <linux/module.h>
#include <linux/backing-dev.h>
#include <linux/bio.h>
#include <linux/blkdev.h>
#include <linux/mm.h>
#include <linux/init.h>
#include <linux/slab.h>
#include <linux/workqueue.h>
#include <linux/smp.h>
#include <linux/llist.h>
#include <linux/list_sort.h>
#include <linux/cpu.h>
#include <linux/cache.h>
#include <linux/sched/sysctl.h>
#include <linux/delay.h>

#include <trace/events/block.h>

#include <linux/blk-mq.h>
#include "blk.h"
#include "blk-mq.h"
#include "blk-mq-tag.h"

static DEFINE_MUTEX(all_q_mutex);
static LIST_HEAD(all_q_list);

static void __blk_mq_run_hw_queue(struct blk_mq_hw_ctx *hctx);

static struct blk_mq_ctx *__blk_mq_get_ctx(struct request_queue *q,
					   unsigned int cpu)
{
	return per_cpu_ptr(q->queue_ctx, cpu);
}

/*
 * This assumes per-cpu software queueing queues. They could be per-node
 * as well, for instance. For now this is hardcoded as-is. Note that we don't
 * care about preemption, since we know the ctx's are persistent. This does
 * mean that we can't rely on ctx always matching the currently running CPU.
 */
static struct blk_mq_ctx *blk_mq_get_ctx(struct request_queue *q)
{
	return __blk_mq_get_ctx(q, get_cpu());
}

static void blk_mq_put_ctx(struct blk_mq_ctx *ctx)
{
	put_cpu();
}

/*
 * Check if any of the ctx's have pending work in this hardware queue
 */
static bool blk_mq_hctx_has_pending(struct blk_mq_hw_ctx *hctx)
{
	unsigned int i;

	for (i = 0; i < hctx->nr_ctx_map; i++)
		if (hctx->ctx_map[i])
			return true;

	return false;
}

/*
 * Mark this ctx as having pending work in this hardware queue
 */
static void blk_mq_hctx_mark_pending(struct blk_mq_hw_ctx *hctx,
				     struct blk_mq_ctx *ctx)
{
	if (!test_bit(ctx->index_hw, hctx->ctx_map))
		set_bit(ctx->index_hw, hctx->ctx_map);
}

static struct request *blk_mq_alloc_rq(struct blk_mq_hw_ctx *hctx, gfp_t gfp,
				       bool reserved)
{
	struct request *rq;
	unsigned int tag;

	tag = blk_mq_get_tag(hctx->tags, gfp, reserved);
	if (tag != BLK_MQ_TAG_FAIL) {
		rq = hctx->rqs[tag];
		rq->tag = tag;

		return rq;
	}

	return NULL;
}

static int blk_mq_queue_enter(struct request_queue *q)
{
	int ret;

	__percpu_counter_add(&q->mq_usage_counter, 1, 1000000);
	smp_wmb();
	/* we have problems to freeze the queue if it's initializing */
	if (!blk_queue_bypass(q) || !blk_queue_init_done(q))
		return 0;

	__percpu_counter_add(&q->mq_usage_counter, -1, 1000000);

	spin_lock_irq(q->queue_lock);
	ret = wait_event_interruptible_lock_irq(q->mq_freeze_wq,
		!blk_queue_bypass(q) || blk_queue_dying(q),
		*q->queue_lock);
	/* inc usage with lock hold to avoid freeze_queue runs here */
	if (!ret && !blk_queue_dying(q))
		__percpu_counter_add(&q->mq_usage_counter, 1, 1000000);
	else if (blk_queue_dying(q))
		ret = -ENODEV;
	spin_unlock_irq(q->queue_lock);

	return ret;
}

static void blk_mq_queue_exit(struct request_queue *q)
{
	__percpu_counter_add(&q->mq_usage_counter, -1, 1000000);
}

static void __blk_mq_drain_queue(struct request_queue *q)
{
	while (true) {
		s64 count;

		spin_lock_irq(q->queue_lock);
		count = percpu_counter_sum(&q->mq_usage_counter);
		spin_unlock_irq(q->queue_lock);

		if (count == 0)
			break;
		blk_mq_run_queues(q, false);
		msleep(10);
	}
}

/*
 * Guarantee no request is in use, so we can change any data structure of
 * the queue afterward.
 */
static void blk_mq_freeze_queue(struct request_queue *q)
{
	bool drain;

	spin_lock_irq(q->queue_lock);
	drain = !q->bypass_depth++;
	queue_flag_set(QUEUE_FLAG_BYPASS, q);
	spin_unlock_irq(q->queue_lock);

	if (drain)
		__blk_mq_drain_queue(q);
}

void blk_mq_drain_queue(struct request_queue *q)
{
	__blk_mq_drain_queue(q);
}

static void blk_mq_unfreeze_queue(struct request_queue *q)
{
	bool wake = false;

	spin_lock_irq(q->queue_lock);
	if (!--q->bypass_depth) {
		queue_flag_clear(QUEUE_FLAG_BYPASS, q);
		wake = true;
	}
	WARN_ON_ONCE(q->bypass_depth < 0);
	spin_unlock_irq(q->queue_lock);
	if (wake)
		wake_up_all(&q->mq_freeze_wq);
}

bool blk_mq_can_queue(struct blk_mq_hw_ctx *hctx)
{
	return blk_mq_has_free_tags(hctx->tags);
}
EXPORT_SYMBOL(blk_mq_can_queue);

static void blk_mq_rq_ctx_init(struct request_queue *q, struct blk_mq_ctx *ctx,
			       struct request *rq, unsigned int rw_flags)
{
	if (blk_queue_io_stat(q))
		rw_flags |= REQ_IO_STAT;

	rq->mq_ctx = ctx;
	rq->cmd_flags = rw_flags;
	rq->start_time = jiffies;
	set_start_time_ns(rq);
	ctx->rq_dispatched[rw_is_sync(rw_flags)]++;
}

static struct request *__blk_mq_alloc_request(struct blk_mq_hw_ctx *hctx,
					      gfp_t gfp, bool reserved)
{
	return blk_mq_alloc_rq(hctx, gfp, reserved);
}

static struct request *blk_mq_alloc_request_pinned(struct request_queue *q,
						   int rw, gfp_t gfp,
						   bool reserved)
{
	struct request *rq;

	do {
		struct blk_mq_ctx *ctx = blk_mq_get_ctx(q);
		struct blk_mq_hw_ctx *hctx = q->mq_ops->map_queue(q, ctx->cpu);

		rq = __blk_mq_alloc_request(hctx, gfp & ~__GFP_WAIT, reserved);
		if (rq) {
			blk_mq_rq_ctx_init(q, ctx, rq, rw);
			break;
		}

		blk_mq_put_ctx(ctx);
		if (!(gfp & __GFP_WAIT))
			break;

		__blk_mq_run_hw_queue(hctx);
		blk_mq_wait_for_tags(hctx->tags);
	} while (1);

	return rq;
}

struct request *blk_mq_alloc_request(struct request_queue *q, int rw, gfp_t gfp)
{
	struct request *rq;

	if (blk_mq_queue_enter(q))
		return NULL;

	rq = blk_mq_alloc_request_pinned(q, rw, gfp, false);
	if (rq)
		blk_mq_put_ctx(rq->mq_ctx);
	return rq;
}

struct request *blk_mq_alloc_reserved_request(struct request_queue *q, int rw,
					      gfp_t gfp)
{
	struct request *rq;

	if (blk_mq_queue_enter(q))
		return NULL;

	rq = blk_mq_alloc_request_pinned(q, rw, gfp, true);
	if (rq)
		blk_mq_put_ctx(rq->mq_ctx);
	return rq;
}
EXPORT_SYMBOL(blk_mq_alloc_reserved_request);

/*
 * Re-init and set pdu, if we have it
 */
void blk_mq_rq_init(struct blk_mq_hw_ctx *hctx, struct request *rq)
{
	blk_rq_init(hctx->queue, rq);

	if (hctx->cmd_size)
		rq->special = blk_mq_rq_to_pdu(rq);
}

static void __blk_mq_free_request(struct blk_mq_hw_ctx *hctx,
				  struct blk_mq_ctx *ctx, struct request *rq)
{
	const int tag = rq->tag;
	struct request_queue *q = rq->q;

	blk_mq_rq_init(hctx, rq);
	blk_mq_put_tag(hctx->tags, tag);

	blk_mq_queue_exit(q);
}

void blk_mq_free_request(struct request *rq)
{
	struct blk_mq_ctx *ctx = rq->mq_ctx;
	struct blk_mq_hw_ctx *hctx;
	struct request_queue *q = rq->q;

	ctx->rq_completed[rq_is_sync(rq)]++;

	hctx = q->mq_ops->map_queue(q, ctx->cpu);
	__blk_mq_free_request(hctx, ctx, rq);
}

static void blk_mq_bio_endio(struct request *rq, struct bio *bio, int error)
{
	if (error)
		clear_bit(BIO_UPTODATE, &bio->bi_flags);
	else if (!test_bit(BIO_UPTODATE, &bio->bi_flags))
		error = -EIO;

	if (unlikely(rq->cmd_flags & REQ_QUIET))
		set_bit(BIO_QUIET, &bio->bi_flags);

	/* don't actually finish bio if it's part of flush sequence */
	if (!(rq->cmd_flags & REQ_FLUSH_SEQ))
		bio_endio(bio, error);
}

void blk_mq_end_io(struct request *rq, int error)
{
	struct bio *bio = rq->bio;
	unsigned int bytes = 0;

	trace_block_rq_complete(rq->q, rq);

	while (bio) {
		struct bio *next = bio->bi_next;

		bio->bi_next = NULL;
		bytes += bio->bi_iter.bi_size;
		blk_mq_bio_endio(rq, bio, error);
		bio = next;
	}

	blk_account_io_completion(rq, bytes);

	blk_account_io_done(rq);

	if (rq->end_io)
		rq->end_io(rq, error);
	else
		blk_mq_free_request(rq);
}
EXPORT_SYMBOL(blk_mq_end_io);

<<<<<<< HEAD
void __blk_mq_end_io(struct request *rq, int error)
{
	if (!blk_mark_rq_complete(rq))
		blk_mq_complete_request(rq, error);
}

static void blk_mq_end_io_remote(void *data)
{
	struct request *rq = data;

	__blk_mq_end_io(rq, rq->errors);
=======
static void __blk_mq_complete_request_remote(void *data)
{
	struct request *rq = data;

	rq->q->softirq_done_fn(rq);
>>>>>>> e3703f8c
}

void __blk_mq_complete_request(struct request *rq)
{
	struct blk_mq_ctx *ctx = rq->mq_ctx;
	int cpu;

	if (!ctx->ipi_redirect) {
		rq->q->softirq_done_fn(rq);
		return;
	}

	cpu = get_cpu();
	if (cpu != ctx->cpu && cpu_online(ctx->cpu)) {
<<<<<<< HEAD
		rq->errors = error;
		rq->csd.func = blk_mq_end_io_remote;
=======
		rq->csd.func = __blk_mq_complete_request_remote;
>>>>>>> e3703f8c
		rq->csd.info = rq;
		rq->csd.flags = 0;
		__smp_call_function_single(ctx->cpu, &rq->csd, 0);
	} else {
<<<<<<< HEAD
		__blk_mq_end_io(rq, error);
=======
		rq->q->softirq_done_fn(rq);
>>>>>>> e3703f8c
	}
	put_cpu();
}

/**
 * blk_mq_complete_request - end I/O on a request
 * @rq:		the request being processed
 *
 * Description:
 *	Ends all I/O on a request. It does not handle partial completions.
 *	The actual completion happens out-of-order, through a IPI handler.
 **/
void blk_mq_complete_request(struct request *rq)
{
	if (unlikely(blk_should_fake_timeout(rq->q)))
		return;
	if (!blk_mark_rq_complete(rq))
		__blk_mq_complete_request(rq);
}
EXPORT_SYMBOL(blk_mq_complete_request);

static void blk_mq_start_request(struct request *rq, bool last)
{
	struct request_queue *q = rq->q;

	trace_block_rq_issue(q, rq);

	/*
	 * Just mark start time and set the started bit. Due to memory
	 * ordering, we know we'll see the correct deadline as long as
	 * REQ_ATOMIC_STARTED is seen.
	 */
	rq->deadline = jiffies + q->rq_timeout;
	set_bit(REQ_ATOM_STARTED, &rq->atomic_flags);

	if (q->dma_drain_size && blk_rq_bytes(rq)) {
		/*
		 * Make sure space for the drain appears.  We know we can do
		 * this because max_hw_segments has been adjusted to be one
		 * fewer than the device can handle.
		 */
		rq->nr_phys_segments++;
	}

	/*
	 * Flag the last request in the series so that drivers know when IO
	 * should be kicked off, if they don't do it on a per-request basis.
	 *
	 * Note: the flag isn't the only condition drivers should do kick off.
	 * If drive is busy, the last request might not have the bit set.
	 */
	if (last)
		rq->cmd_flags |= REQ_END;
}

static void blk_mq_requeue_request(struct request *rq)
{
	struct request_queue *q = rq->q;

	trace_block_rq_requeue(q, rq);
	clear_bit(REQ_ATOM_STARTED, &rq->atomic_flags);

	rq->cmd_flags &= ~REQ_END;

	if (q->dma_drain_size && blk_rq_bytes(rq))
		rq->nr_phys_segments--;
}

struct blk_mq_timeout_data {
	struct blk_mq_hw_ctx *hctx;
	unsigned long *next;
	unsigned int *next_set;
};

static void blk_mq_timeout_check(void *__data, unsigned long *free_tags)
{
	struct blk_mq_timeout_data *data = __data;
	struct blk_mq_hw_ctx *hctx = data->hctx;
	unsigned int tag;

	 /* It may not be in flight yet (this is where
	 * the REQ_ATOMIC_STARTED flag comes in). The requests are
	 * statically allocated, so we know it's always safe to access the
	 * memory associated with a bit offset into ->rqs[].
	 */
	tag = 0;
	do {
		struct request *rq;

		tag = find_next_zero_bit(free_tags, hctx->queue_depth, tag);
		if (tag >= hctx->queue_depth)
			break;

		rq = hctx->rqs[tag++];

		if (!test_bit(REQ_ATOM_STARTED, &rq->atomic_flags))
			continue;

		blk_rq_check_expired(rq, data->next, data->next_set);
	} while (1);
}

static void blk_mq_hw_ctx_check_timeout(struct blk_mq_hw_ctx *hctx,
					unsigned long *next,
					unsigned int *next_set)
{
	struct blk_mq_timeout_data data = {
		.hctx		= hctx,
		.next		= next,
		.next_set	= next_set,
	};

	/*
	 * Ask the tagging code to iterate busy requests, so we can
	 * check them for timeout.
	 */
	blk_mq_tag_busy_iter(hctx->tags, blk_mq_timeout_check, &data);
}

static void blk_mq_rq_timer(unsigned long data)
{
	struct request_queue *q = (struct request_queue *) data;
	struct blk_mq_hw_ctx *hctx;
	unsigned long next = 0;
	int i, next_set = 0;

	queue_for_each_hw_ctx(q, hctx, i)
		blk_mq_hw_ctx_check_timeout(hctx, &next, &next_set);

	if (next_set)
		mod_timer(&q->timeout, round_jiffies_up(next));
}

/*
 * Reverse check our software queue for entries that we could potentially
 * merge with. Currently includes a hand-wavy stop count of 8, to not spend
 * too much time checking for merges.
 */
static bool blk_mq_attempt_merge(struct request_queue *q,
				 struct blk_mq_ctx *ctx, struct bio *bio)
{
	struct request *rq;
	int checked = 8;

	list_for_each_entry_reverse(rq, &ctx->rq_list, queuelist) {
		int el_ret;

		if (!checked--)
			break;

		if (!blk_rq_merge_ok(rq, bio))
			continue;

		el_ret = blk_try_merge(rq, bio);
		if (el_ret == ELEVATOR_BACK_MERGE) {
			if (bio_attempt_back_merge(q, rq, bio)) {
				ctx->rq_merged++;
				return true;
			}
			break;
		} else if (el_ret == ELEVATOR_FRONT_MERGE) {
			if (bio_attempt_front_merge(q, rq, bio)) {
				ctx->rq_merged++;
				return true;
			}
			break;
		}
	}

	return false;
}

void blk_mq_add_timer(struct request *rq)
{
	__blk_add_timer(rq, NULL);
}

/*
 * Run this hardware queue, pulling any software queues mapped to it in.
 * Note that this function currently has various problems around ordering
 * of IO. In particular, we'd like FIFO behaviour on handling existing
 * items on the hctx->dispatch list. Ignore that for now.
 */
static void __blk_mq_run_hw_queue(struct blk_mq_hw_ctx *hctx)
{
	struct request_queue *q = hctx->queue;
	struct blk_mq_ctx *ctx;
	struct request *rq;
	LIST_HEAD(rq_list);
	int bit, queued;

	if (unlikely(test_bit(BLK_MQ_S_STOPPED, &hctx->flags)))
		return;

	hctx->run++;

	/*
	 * Touch any software queue that has pending entries.
	 */
	for_each_set_bit(bit, hctx->ctx_map, hctx->nr_ctx) {
		clear_bit(bit, hctx->ctx_map);
		ctx = hctx->ctxs[bit];
		BUG_ON(bit != ctx->index_hw);

		spin_lock(&ctx->lock);
		list_splice_tail_init(&ctx->rq_list, &rq_list);
		spin_unlock(&ctx->lock);
	}

	/*
	 * If we have previous entries on our dispatch list, grab them
	 * and stuff them at the front for more fair dispatch.
	 */
	if (!list_empty_careful(&hctx->dispatch)) {
		spin_lock(&hctx->lock);
		if (!list_empty(&hctx->dispatch))
			list_splice_init(&hctx->dispatch, &rq_list);
		spin_unlock(&hctx->lock);
	}

	/*
	 * Delete and return all entries from our dispatch list
	 */
	queued = 0;

	/*
	 * Now process all the entries, sending them to the driver.
	 */
	while (!list_empty(&rq_list)) {
		int ret;

		rq = list_first_entry(&rq_list, struct request, queuelist);
		list_del_init(&rq->queuelist);

		blk_mq_start_request(rq, list_empty(&rq_list));

		ret = q->mq_ops->queue_rq(hctx, rq);
		switch (ret) {
		case BLK_MQ_RQ_QUEUE_OK:
			queued++;
			continue;
		case BLK_MQ_RQ_QUEUE_BUSY:
			/*
			 * FIXME: we should have a mechanism to stop the queue
			 * like blk_stop_queue, otherwise we will waste cpu
			 * time
			 */
			list_add(&rq->queuelist, &rq_list);
			blk_mq_requeue_request(rq);
			break;
		default:
			pr_err("blk-mq: bad return on queue: %d\n", ret);
		case BLK_MQ_RQ_QUEUE_ERROR:
			rq->errors = -EIO;
			blk_mq_end_io(rq, rq->errors);
			break;
		}

		if (ret == BLK_MQ_RQ_QUEUE_BUSY)
			break;
	}

	if (!queued)
		hctx->dispatched[0]++;
	else if (queued < (1 << (BLK_MQ_MAX_DISPATCH_ORDER - 1)))
		hctx->dispatched[ilog2(queued) + 1]++;

	/*
	 * Any items that need requeuing? Stuff them into hctx->dispatch,
	 * that is where we will continue on next queue run.
	 */
	if (!list_empty(&rq_list)) {
		spin_lock(&hctx->lock);
		list_splice(&rq_list, &hctx->dispatch);
		spin_unlock(&hctx->lock);
	}
}

void blk_mq_run_hw_queue(struct blk_mq_hw_ctx *hctx, bool async)
{
	if (unlikely(test_bit(BLK_MQ_S_STOPPED, &hctx->flags)))
		return;

	if (!async)
		__blk_mq_run_hw_queue(hctx);
	else {
		struct request_queue *q = hctx->queue;

		kblockd_schedule_delayed_work(q, &hctx->delayed_work, 0);
	}
}

void blk_mq_run_queues(struct request_queue *q, bool async)
{
	struct blk_mq_hw_ctx *hctx;
	int i;

	queue_for_each_hw_ctx(q, hctx, i) {
		if ((!blk_mq_hctx_has_pending(hctx) &&
		    list_empty_careful(&hctx->dispatch)) ||
		    test_bit(BLK_MQ_S_STOPPED, &hctx->flags))
			continue;

		blk_mq_run_hw_queue(hctx, async);
	}
}
EXPORT_SYMBOL(blk_mq_run_queues);

void blk_mq_stop_hw_queue(struct blk_mq_hw_ctx *hctx)
{
	cancel_delayed_work(&hctx->delayed_work);
	set_bit(BLK_MQ_S_STOPPED, &hctx->state);
}
EXPORT_SYMBOL(blk_mq_stop_hw_queue);

void blk_mq_stop_hw_queues(struct request_queue *q)
{
	struct blk_mq_hw_ctx *hctx;
	int i;

	queue_for_each_hw_ctx(q, hctx, i)
		blk_mq_stop_hw_queue(hctx);
}
EXPORT_SYMBOL(blk_mq_stop_hw_queues);

void blk_mq_start_hw_queue(struct blk_mq_hw_ctx *hctx)
{
	clear_bit(BLK_MQ_S_STOPPED, &hctx->state);
	__blk_mq_run_hw_queue(hctx);
}
EXPORT_SYMBOL(blk_mq_start_hw_queue);

void blk_mq_start_stopped_hw_queues(struct request_queue *q)
{
	struct blk_mq_hw_ctx *hctx;
	int i;

	queue_for_each_hw_ctx(q, hctx, i) {
		if (!test_bit(BLK_MQ_S_STOPPED, &hctx->state))
			continue;

		clear_bit(BLK_MQ_S_STOPPED, &hctx->state);
		blk_mq_run_hw_queue(hctx, true);
	}
}
EXPORT_SYMBOL(blk_mq_start_stopped_hw_queues);

static void blk_mq_work_fn(struct work_struct *work)
{
	struct blk_mq_hw_ctx *hctx;

	hctx = container_of(work, struct blk_mq_hw_ctx, delayed_work.work);
	__blk_mq_run_hw_queue(hctx);
}

static void __blk_mq_insert_request(struct blk_mq_hw_ctx *hctx,
				    struct request *rq, bool at_head)
{
	struct blk_mq_ctx *ctx = rq->mq_ctx;

	trace_block_rq_insert(hctx->queue, rq);

	if (at_head)
		list_add(&rq->queuelist, &ctx->rq_list);
	else
		list_add_tail(&rq->queuelist, &ctx->rq_list);
	blk_mq_hctx_mark_pending(hctx, ctx);

	/*
	 * We do this early, to ensure we are on the right CPU.
	 */
	blk_mq_add_timer(rq);
}

void blk_mq_insert_request(struct request_queue *q, struct request *rq,
			   bool at_head, bool run_queue)
{
	struct blk_mq_hw_ctx *hctx;
	struct blk_mq_ctx *ctx, *current_ctx;

	ctx = rq->mq_ctx;
	hctx = q->mq_ops->map_queue(q, ctx->cpu);

	if (rq->cmd_flags & (REQ_FLUSH | REQ_FUA)) {
		blk_insert_flush(rq);
	} else {
		current_ctx = blk_mq_get_ctx(q);

		if (!cpu_online(ctx->cpu)) {
			ctx = current_ctx;
			hctx = q->mq_ops->map_queue(q, ctx->cpu);
			rq->mq_ctx = ctx;
		}
		spin_lock(&ctx->lock);
		__blk_mq_insert_request(hctx, rq, at_head);
		spin_unlock(&ctx->lock);

		blk_mq_put_ctx(current_ctx);
	}

	if (run_queue)
		__blk_mq_run_hw_queue(hctx);
}
EXPORT_SYMBOL(blk_mq_insert_request);

/*
 * This is a special version of blk_mq_insert_request to bypass FLUSH request
 * check. Should only be used internally.
 */
void blk_mq_run_request(struct request *rq, bool run_queue, bool async)
{
	struct request_queue *q = rq->q;
	struct blk_mq_hw_ctx *hctx;
	struct blk_mq_ctx *ctx, *current_ctx;

	current_ctx = blk_mq_get_ctx(q);

	ctx = rq->mq_ctx;
	if (!cpu_online(ctx->cpu)) {
		ctx = current_ctx;
		rq->mq_ctx = ctx;
	}
	hctx = q->mq_ops->map_queue(q, ctx->cpu);

	/* ctx->cpu might be offline */
	spin_lock(&ctx->lock);
	__blk_mq_insert_request(hctx, rq, false);
	spin_unlock(&ctx->lock);

	blk_mq_put_ctx(current_ctx);

	if (run_queue)
		blk_mq_run_hw_queue(hctx, async);
}

static void blk_mq_insert_requests(struct request_queue *q,
				     struct blk_mq_ctx *ctx,
				     struct list_head *list,
				     int depth,
				     bool from_schedule)

{
	struct blk_mq_hw_ctx *hctx;
	struct blk_mq_ctx *current_ctx;

	trace_block_unplug(q, depth, !from_schedule);

	current_ctx = blk_mq_get_ctx(q);

	if (!cpu_online(ctx->cpu))
		ctx = current_ctx;
	hctx = q->mq_ops->map_queue(q, ctx->cpu);

	/*
	 * preemption doesn't flush plug list, so it's possible ctx->cpu is
	 * offline now
	 */
	spin_lock(&ctx->lock);
	while (!list_empty(list)) {
		struct request *rq;

		rq = list_first_entry(list, struct request, queuelist);
		list_del_init(&rq->queuelist);
		rq->mq_ctx = ctx;
		__blk_mq_insert_request(hctx, rq, false);
	}
	spin_unlock(&ctx->lock);

	blk_mq_put_ctx(current_ctx);

	blk_mq_run_hw_queue(hctx, from_schedule);
}

static int plug_ctx_cmp(void *priv, struct list_head *a, struct list_head *b)
{
	struct request *rqa = container_of(a, struct request, queuelist);
	struct request *rqb = container_of(b, struct request, queuelist);

	return !(rqa->mq_ctx < rqb->mq_ctx ||
		 (rqa->mq_ctx == rqb->mq_ctx &&
		  blk_rq_pos(rqa) < blk_rq_pos(rqb)));
}

void blk_mq_flush_plug_list(struct blk_plug *plug, bool from_schedule)
{
	struct blk_mq_ctx *this_ctx;
	struct request_queue *this_q;
	struct request *rq;
	LIST_HEAD(list);
	LIST_HEAD(ctx_list);
	unsigned int depth;

	list_splice_init(&plug->mq_list, &list);

	list_sort(NULL, &list, plug_ctx_cmp);

	this_q = NULL;
	this_ctx = NULL;
	depth = 0;

	while (!list_empty(&list)) {
		rq = list_entry_rq(list.next);
		list_del_init(&rq->queuelist);
		BUG_ON(!rq->q);
		if (rq->mq_ctx != this_ctx) {
			if (this_ctx) {
				blk_mq_insert_requests(this_q, this_ctx,
							&ctx_list, depth,
							from_schedule);
			}

			this_ctx = rq->mq_ctx;
			this_q = rq->q;
			depth = 0;
		}

		depth++;
		list_add_tail(&rq->queuelist, &ctx_list);
	}

	/*
	 * If 'this_ctx' is set, we know we have entries to complete
	 * on 'ctx_list'. Do those.
	 */
	if (this_ctx) {
		blk_mq_insert_requests(this_q, this_ctx, &ctx_list, depth,
				       from_schedule);
	}
}

static void blk_mq_bio_to_request(struct request *rq, struct bio *bio)
{
	init_request_from_bio(rq, bio);
	blk_account_io_start(rq, 1);
}

static void blk_mq_make_request(struct request_queue *q, struct bio *bio)
{
	struct blk_mq_hw_ctx *hctx;
	struct blk_mq_ctx *ctx;
	const int is_sync = rw_is_sync(bio->bi_rw);
	const int is_flush_fua = bio->bi_rw & (REQ_FLUSH | REQ_FUA);
	int rw = bio_data_dir(bio);
	struct request *rq;
	unsigned int use_plug, request_count = 0;

	/*
	 * If we have multiple hardware queues, just go directly to
	 * one of those for sync IO.
	 */
	use_plug = !is_flush_fua && ((q->nr_hw_queues == 1) || !is_sync);

	blk_queue_bounce(q, &bio);

	if (bio_integrity_enabled(bio) && bio_integrity_prep(bio)) {
		bio_endio(bio, -EIO);
		return;
	}

	if (use_plug && blk_attempt_plug_merge(q, bio, &request_count))
		return;

	if (blk_mq_queue_enter(q)) {
		bio_endio(bio, -EIO);
		return;
	}

	ctx = blk_mq_get_ctx(q);
	hctx = q->mq_ops->map_queue(q, ctx->cpu);

	trace_block_getrq(q, bio, rw);
	rq = __blk_mq_alloc_request(hctx, GFP_ATOMIC, false);
	if (likely(rq))
		blk_mq_rq_ctx_init(q, ctx, rq, rw);
	else {
		blk_mq_put_ctx(ctx);
		trace_block_sleeprq(q, bio, rw);
		rq = blk_mq_alloc_request_pinned(q, rw, __GFP_WAIT|GFP_ATOMIC,
							false);
		ctx = rq->mq_ctx;
		hctx = q->mq_ops->map_queue(q, ctx->cpu);
	}

	hctx->queued++;

	if (unlikely(is_flush_fua)) {
		blk_mq_bio_to_request(rq, bio);
		blk_mq_put_ctx(ctx);
		blk_insert_flush(rq);
		goto run_queue;
	}

	/*
	 * A task plug currently exists. Since this is completely lockless,
	 * utilize that to temporarily store requests until the task is
	 * either done or scheduled away.
	 */
	if (use_plug) {
		struct blk_plug *plug = current->plug;

		if (plug) {
			blk_mq_bio_to_request(rq, bio);
			if (list_empty(&plug->mq_list))
				trace_block_plug(q);
			else if (request_count >= BLK_MAX_REQUEST_COUNT) {
				blk_flush_plug_list(plug, false);
				trace_block_plug(q);
			}
			list_add_tail(&rq->queuelist, &plug->mq_list);
			blk_mq_put_ctx(ctx);
			return;
		}
	}

	spin_lock(&ctx->lock);

	if ((hctx->flags & BLK_MQ_F_SHOULD_MERGE) &&
	    blk_mq_attempt_merge(q, ctx, bio))
		__blk_mq_free_request(hctx, ctx, rq);
	else {
		blk_mq_bio_to_request(rq, bio);
		__blk_mq_insert_request(hctx, rq, false);
	}

	spin_unlock(&ctx->lock);
	blk_mq_put_ctx(ctx);

	/*
	 * For a SYNC request, send it to the hardware immediately. For an
	 * ASYNC request, just ensure that we run it later on. The latter
	 * allows for merging opportunities and more efficient dispatching.
	 */
run_queue:
	blk_mq_run_hw_queue(hctx, !is_sync || is_flush_fua);
}

/*
 * Default mapping to a software queue, since we use one per CPU.
 */
struct blk_mq_hw_ctx *blk_mq_map_queue(struct request_queue *q, const int cpu)
{
	return q->queue_hw_ctx[q->mq_map[cpu]];
}
EXPORT_SYMBOL(blk_mq_map_queue);

struct blk_mq_hw_ctx *blk_mq_alloc_single_hw_queue(struct blk_mq_reg *reg,
						   unsigned int hctx_index)
{
	return kmalloc_node(sizeof(struct blk_mq_hw_ctx),
				GFP_KERNEL | __GFP_ZERO, reg->numa_node);
}
EXPORT_SYMBOL(blk_mq_alloc_single_hw_queue);

void blk_mq_free_single_hw_queue(struct blk_mq_hw_ctx *hctx,
				 unsigned int hctx_index)
{
	kfree(hctx);
}
EXPORT_SYMBOL(blk_mq_free_single_hw_queue);

static void blk_mq_hctx_notify(void *data, unsigned long action,
			       unsigned int cpu)
{
	struct blk_mq_hw_ctx *hctx = data;
	struct blk_mq_ctx *ctx;
	LIST_HEAD(tmp);

	if (action != CPU_DEAD && action != CPU_DEAD_FROZEN)
		return;

	/*
	 * Move ctx entries to new CPU, if this one is going away.
	 */
	ctx = __blk_mq_get_ctx(hctx->queue, cpu);

	spin_lock(&ctx->lock);
	if (!list_empty(&ctx->rq_list)) {
		list_splice_init(&ctx->rq_list, &tmp);
		clear_bit(ctx->index_hw, hctx->ctx_map);
	}
	spin_unlock(&ctx->lock);

	if (list_empty(&tmp))
		return;

	ctx = blk_mq_get_ctx(hctx->queue);
	spin_lock(&ctx->lock);

	while (!list_empty(&tmp)) {
		struct request *rq;

		rq = list_first_entry(&tmp, struct request, queuelist);
		rq->mq_ctx = ctx;
		list_move_tail(&rq->queuelist, &ctx->rq_list);
	}

	blk_mq_hctx_mark_pending(hctx, ctx);

	spin_unlock(&ctx->lock);
	blk_mq_put_ctx(ctx);
}

static void blk_mq_init_hw_commands(struct blk_mq_hw_ctx *hctx,
				    void (*init)(void *, struct blk_mq_hw_ctx *,
					struct request *, unsigned int),
				    void *data)
{
	unsigned int i;

	for (i = 0; i < hctx->queue_depth; i++) {
		struct request *rq = hctx->rqs[i];

		init(data, hctx, rq, i);
	}
}

void blk_mq_init_commands(struct request_queue *q,
			  void (*init)(void *, struct blk_mq_hw_ctx *,
					struct request *, unsigned int),
			  void *data)
{
	struct blk_mq_hw_ctx *hctx;
	unsigned int i;

	queue_for_each_hw_ctx(q, hctx, i)
		blk_mq_init_hw_commands(hctx, init, data);
}
EXPORT_SYMBOL(blk_mq_init_commands);

static void blk_mq_free_rq_map(struct blk_mq_hw_ctx *hctx)
{
	struct page *page;

	while (!list_empty(&hctx->page_list)) {
		page = list_first_entry(&hctx->page_list, struct page, lru);
		list_del_init(&page->lru);
		__free_pages(page, page->private);
	}

	kfree(hctx->rqs);

	if (hctx->tags)
		blk_mq_free_tags(hctx->tags);
}

static size_t order_to_size(unsigned int order)
{
	size_t ret = PAGE_SIZE;

	while (order--)
		ret *= 2;

	return ret;
}

static int blk_mq_init_rq_map(struct blk_mq_hw_ctx *hctx,
			      unsigned int reserved_tags, int node)
{
	unsigned int i, j, entries_per_page, max_order = 4;
	size_t rq_size, left;

	INIT_LIST_HEAD(&hctx->page_list);

	hctx->rqs = kmalloc_node(hctx->queue_depth * sizeof(struct request *),
					GFP_KERNEL, node);
	if (!hctx->rqs)
		return -ENOMEM;

	/*
	 * rq_size is the size of the request plus driver payload, rounded
	 * to the cacheline size
	 */
	rq_size = round_up(sizeof(struct request) + hctx->cmd_size,
				cache_line_size());
	left = rq_size * hctx->queue_depth;

	for (i = 0; i < hctx->queue_depth;) {
		int this_order = max_order;
		struct page *page;
		int to_do;
		void *p;

		while (left < order_to_size(this_order - 1) && this_order)
			this_order--;

		do {
			page = alloc_pages_node(node, GFP_KERNEL, this_order);
			if (page)
				break;
			if (!this_order--)
				break;
			if (order_to_size(this_order) < rq_size)
				break;
		} while (1);

		if (!page)
			break;

		page->private = this_order;
		list_add_tail(&page->lru, &hctx->page_list);

		p = page_address(page);
		entries_per_page = order_to_size(this_order) / rq_size;
		to_do = min(entries_per_page, hctx->queue_depth - i);
		left -= to_do * rq_size;
		for (j = 0; j < to_do; j++) {
			hctx->rqs[i] = p;
			blk_mq_rq_init(hctx, hctx->rqs[i]);
			p += rq_size;
			i++;
		}
	}

	if (i < (reserved_tags + BLK_MQ_TAG_MIN))
		goto err_rq_map;
	else if (i != hctx->queue_depth) {
		hctx->queue_depth = i;
		pr_warn("%s: queue depth set to %u because of low memory\n",
					__func__, i);
	}

	hctx->tags = blk_mq_init_tags(hctx->queue_depth, reserved_tags, node);
	if (!hctx->tags) {
err_rq_map:
		blk_mq_free_rq_map(hctx);
		return -ENOMEM;
	}

	return 0;
}

static int blk_mq_init_hw_queues(struct request_queue *q,
				 struct blk_mq_reg *reg, void *driver_data)
{
	struct blk_mq_hw_ctx *hctx;
	unsigned int i, j;

	/*
	 * Initialize hardware queues
	 */
	queue_for_each_hw_ctx(q, hctx, i) {
		unsigned int num_maps;
		int node;

		node = hctx->numa_node;
		if (node == NUMA_NO_NODE)
			node = hctx->numa_node = reg->numa_node;

		INIT_DELAYED_WORK(&hctx->delayed_work, blk_mq_work_fn);
		spin_lock_init(&hctx->lock);
		INIT_LIST_HEAD(&hctx->dispatch);
		hctx->queue = q;
		hctx->queue_num = i;
		hctx->flags = reg->flags;
		hctx->queue_depth = reg->queue_depth;
		hctx->cmd_size = reg->cmd_size;

		blk_mq_init_cpu_notifier(&hctx->cpu_notifier,
						blk_mq_hctx_notify, hctx);
		blk_mq_register_cpu_notifier(&hctx->cpu_notifier);

		if (blk_mq_init_rq_map(hctx, reg->reserved_tags, node))
			break;

		/*
		 * Allocate space for all possible cpus to avoid allocation in
		 * runtime
		 */
		hctx->ctxs = kmalloc_node(nr_cpu_ids * sizeof(void *),
						GFP_KERNEL, node);
		if (!hctx->ctxs)
			break;

		num_maps = ALIGN(nr_cpu_ids, BITS_PER_LONG) / BITS_PER_LONG;
		hctx->ctx_map = kzalloc_node(num_maps * sizeof(unsigned long),
						GFP_KERNEL, node);
		if (!hctx->ctx_map)
			break;

		hctx->nr_ctx_map = num_maps;
		hctx->nr_ctx = 0;

		if (reg->ops->init_hctx &&
		    reg->ops->init_hctx(hctx, driver_data, i))
			break;
	}

	if (i == q->nr_hw_queues)
		return 0;

	/*
	 * Init failed
	 */
	queue_for_each_hw_ctx(q, hctx, j) {
		if (i == j)
			break;

		if (reg->ops->exit_hctx)
			reg->ops->exit_hctx(hctx, j);

		blk_mq_unregister_cpu_notifier(&hctx->cpu_notifier);
		blk_mq_free_rq_map(hctx);
		kfree(hctx->ctxs);
	}

	return 1;
}

static void blk_mq_init_cpu_queues(struct request_queue *q,
				   unsigned int nr_hw_queues)
{
	unsigned int i;

	for_each_possible_cpu(i) {
		struct blk_mq_ctx *__ctx = per_cpu_ptr(q->queue_ctx, i);
		struct blk_mq_hw_ctx *hctx;

		memset(__ctx, 0, sizeof(*__ctx));
		__ctx->cpu = i;
		spin_lock_init(&__ctx->lock);
		INIT_LIST_HEAD(&__ctx->rq_list);
		__ctx->queue = q;

		/* If the cpu isn't online, the cpu is mapped to first hctx */
		hctx = q->mq_ops->map_queue(q, i);
		hctx->nr_ctx++;

		if (!cpu_online(i))
			continue;

		/*
		 * Set local node, IFF we have more than one hw queue. If
		 * not, we remain on the home node of the device
		 */
		if (nr_hw_queues > 1 && hctx->numa_node == NUMA_NO_NODE)
			hctx->numa_node = cpu_to_node(i);
	}
}

static void blk_mq_map_swqueue(struct request_queue *q)
{
	unsigned int i;
	struct blk_mq_hw_ctx *hctx;
	struct blk_mq_ctx *ctx;

	queue_for_each_hw_ctx(q, hctx, i) {
		hctx->nr_ctx = 0;
	}

	/*
	 * Map software to hardware queues
	 */
	queue_for_each_ctx(q, ctx, i) {
		/* If the cpu isn't online, the cpu is mapped to first hctx */
		hctx = q->mq_ops->map_queue(q, i);
		ctx->index_hw = hctx->nr_ctx;
		hctx->ctxs[hctx->nr_ctx++] = ctx;
	}
}

struct request_queue *blk_mq_init_queue(struct blk_mq_reg *reg,
					void *driver_data)
{
	struct blk_mq_hw_ctx **hctxs;
	struct blk_mq_ctx *ctx;
	struct request_queue *q;
	int i;

	if (!reg->nr_hw_queues ||
	    !reg->ops->queue_rq || !reg->ops->map_queue ||
	    !reg->ops->alloc_hctx || !reg->ops->free_hctx)
		return ERR_PTR(-EINVAL);

	if (!reg->queue_depth)
		reg->queue_depth = BLK_MQ_MAX_DEPTH;
	else if (reg->queue_depth > BLK_MQ_MAX_DEPTH) {
		pr_err("blk-mq: queuedepth too large (%u)\n", reg->queue_depth);
		reg->queue_depth = BLK_MQ_MAX_DEPTH;
	}

	if (reg->queue_depth < (reg->reserved_tags + BLK_MQ_TAG_MIN))
		return ERR_PTR(-EINVAL);

	ctx = alloc_percpu(struct blk_mq_ctx);
	if (!ctx)
		return ERR_PTR(-ENOMEM);

	hctxs = kmalloc_node(reg->nr_hw_queues * sizeof(*hctxs), GFP_KERNEL,
			reg->numa_node);

	if (!hctxs)
		goto err_percpu;

	for (i = 0; i < reg->nr_hw_queues; i++) {
		hctxs[i] = reg->ops->alloc_hctx(reg, i);
		if (!hctxs[i])
			goto err_hctxs;

		hctxs[i]->numa_node = NUMA_NO_NODE;
		hctxs[i]->queue_num = i;
	}

	q = blk_alloc_queue_node(GFP_KERNEL, reg->numa_node);
	if (!q)
		goto err_hctxs;

	q->mq_map = blk_mq_make_queue_map(reg);
	if (!q->mq_map)
		goto err_map;

	setup_timer(&q->timeout, blk_mq_rq_timer, (unsigned long) q);
	blk_queue_rq_timeout(q, 30000);

	q->nr_queues = nr_cpu_ids;
	q->nr_hw_queues = reg->nr_hw_queues;

	q->queue_ctx = ctx;
	q->queue_hw_ctx = hctxs;

	q->mq_ops = reg->ops;
	q->queue_flags |= QUEUE_FLAG_MQ_DEFAULT;

	q->sg_reserved_size = INT_MAX;

	blk_queue_make_request(q, blk_mq_make_request);
	blk_queue_rq_timed_out(q, reg->ops->timeout);
	if (reg->timeout)
		blk_queue_rq_timeout(q, reg->timeout);

	if (reg->ops->complete)
		blk_queue_softirq_done(q, reg->ops->complete);

	blk_mq_init_flush(q);
	blk_mq_init_cpu_queues(q, reg->nr_hw_queues);

	q->flush_rq = kzalloc(round_up(sizeof(struct request) + reg->cmd_size,
				cache_line_size()), GFP_KERNEL);
	if (!q->flush_rq)
		goto err_hw;

	if (blk_mq_init_hw_queues(q, reg, driver_data))
		goto err_flush_rq;

	blk_mq_map_swqueue(q);

	mutex_lock(&all_q_mutex);
	list_add_tail(&q->all_q_node, &all_q_list);
	mutex_unlock(&all_q_mutex);

	return q;

err_flush_rq:
	kfree(q->flush_rq);
err_hw:
	kfree(q->mq_map);
err_map:
	blk_cleanup_queue(q);
err_hctxs:
	for (i = 0; i < reg->nr_hw_queues; i++) {
		if (!hctxs[i])
			break;
		reg->ops->free_hctx(hctxs[i], i);
	}
	kfree(hctxs);
err_percpu:
	free_percpu(ctx);
	return ERR_PTR(-ENOMEM);
}
EXPORT_SYMBOL(blk_mq_init_queue);

void blk_mq_free_queue(struct request_queue *q)
{
	struct blk_mq_hw_ctx *hctx;
	int i;

	queue_for_each_hw_ctx(q, hctx, i) {
		kfree(hctx->ctx_map);
		kfree(hctx->ctxs);
		blk_mq_free_rq_map(hctx);
		blk_mq_unregister_cpu_notifier(&hctx->cpu_notifier);
		if (q->mq_ops->exit_hctx)
			q->mq_ops->exit_hctx(hctx, i);
		q->mq_ops->free_hctx(hctx, i);
	}

	free_percpu(q->queue_ctx);
	kfree(q->queue_hw_ctx);
	kfree(q->mq_map);

	q->queue_ctx = NULL;
	q->queue_hw_ctx = NULL;
	q->mq_map = NULL;

	mutex_lock(&all_q_mutex);
	list_del_init(&q->all_q_node);
	mutex_unlock(&all_q_mutex);
}

/* Basically redo blk_mq_init_queue with queue frozen */
static void blk_mq_queue_reinit(struct request_queue *q)
{
	blk_mq_freeze_queue(q);

	blk_mq_update_queue_map(q->mq_map, q->nr_hw_queues);

	/*
	 * redo blk_mq_init_cpu_queues and blk_mq_init_hw_queues. FIXME: maybe
	 * we should change hctx numa_node according to new topology (this
	 * involves free and re-allocate memory, worthy doing?)
	 */

	blk_mq_map_swqueue(q);

	blk_mq_unfreeze_queue(q);
}

static int blk_mq_queue_reinit_notify(struct notifier_block *nb,
				      unsigned long action, void *hcpu)
{
	struct request_queue *q;

	/*
	 * Before new mapping is established, hotadded cpu might already start
	 * handling requests. This doesn't break anything as we map offline
	 * CPUs to first hardware queue. We will re-init queue below to get
	 * optimal settings.
	 */
	if (action != CPU_DEAD && action != CPU_DEAD_FROZEN &&
	    action != CPU_ONLINE && action != CPU_ONLINE_FROZEN)
		return NOTIFY_OK;

	mutex_lock(&all_q_mutex);
	list_for_each_entry(q, &all_q_list, all_q_node)
		blk_mq_queue_reinit(q);
	mutex_unlock(&all_q_mutex);
	return NOTIFY_OK;
}

static int __init blk_mq_init(void)
{
	blk_mq_cpu_init();

	/* Must be called after percpu_counter_hotcpu_callback() */
	hotcpu_notifier(blk_mq_queue_reinit_notify, -10);

	return 0;
}
subsys_initcall(blk_mq_init);<|MERGE_RESOLUTION|>--- conflicted
+++ resolved
@@ -331,25 +331,11 @@
 }
 EXPORT_SYMBOL(blk_mq_end_io);
 
-<<<<<<< HEAD
-void __blk_mq_end_io(struct request *rq, int error)
-{
-	if (!blk_mark_rq_complete(rq))
-		blk_mq_complete_request(rq, error);
-}
-
-static void blk_mq_end_io_remote(void *data)
+static void __blk_mq_complete_request_remote(void *data)
 {
 	struct request *rq = data;
 
-	__blk_mq_end_io(rq, rq->errors);
-=======
-static void __blk_mq_complete_request_remote(void *data)
-{
-	struct request *rq = data;
-
 	rq->q->softirq_done_fn(rq);
->>>>>>> e3703f8c
 }
 
 void __blk_mq_complete_request(struct request *rq)
@@ -364,21 +350,12 @@
 
 	cpu = get_cpu();
 	if (cpu != ctx->cpu && cpu_online(ctx->cpu)) {
-<<<<<<< HEAD
-		rq->errors = error;
-		rq->csd.func = blk_mq_end_io_remote;
-=======
 		rq->csd.func = __blk_mq_complete_request_remote;
->>>>>>> e3703f8c
 		rq->csd.info = rq;
 		rq->csd.flags = 0;
 		__smp_call_function_single(ctx->cpu, &rq->csd, 0);
 	} else {
-<<<<<<< HEAD
-		__blk_mq_end_io(rq, error);
-=======
 		rq->q->softirq_done_fn(rq);
->>>>>>> e3703f8c
 	}
 	put_cpu();
 }
