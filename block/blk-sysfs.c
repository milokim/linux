/*
 * Functions related to sysfs handling
 */
#include <linux/kernel.h>
#include <linux/module.h>
#include <linux/bio.h>
#include <linux/blkdev.h>
#include <linux/blktrace_api.h>

#include "blk.h"

struct queue_sysfs_entry {
	struct attribute attr;
	ssize_t (*show)(struct request_queue *, char *);
	ssize_t (*store)(struct request_queue *, const char *, size_t);
};

static ssize_t
queue_var_show(unsigned int var, char *page)
{
	return sprintf(page, "%d\n", var);
}

static ssize_t
queue_var_store(unsigned long *var, const char *page, size_t count)
{
	char *p = (char *) page;

	*var = simple_strtoul(p, &p, 10);
	return count;
}

static ssize_t queue_requests_show(struct request_queue *q, char *page)
{
	return queue_var_show(q->nr_requests, (page));
}

static ssize_t
queue_requests_store(struct request_queue *q, const char *page, size_t count)
{
	struct request_list *rl = &q->rq;
	unsigned long nr;
	int ret = queue_var_store(&nr, page, count);
	if (nr < BLKDEV_MIN_RQ)
		nr = BLKDEV_MIN_RQ;

	spin_lock_irq(q->queue_lock);
	q->nr_requests = nr;
	blk_queue_congestion_threshold(q);

	if (rl->count[BLK_RW_SYNC] >= queue_congestion_on_threshold(q))
		blk_set_queue_congested(q, BLK_RW_SYNC);
	else if (rl->count[BLK_RW_SYNC] < queue_congestion_off_threshold(q))
		blk_clear_queue_congested(q, BLK_RW_SYNC);

	if (rl->count[BLK_RW_ASYNC] >= queue_congestion_on_threshold(q))
		blk_set_queue_congested(q, BLK_RW_ASYNC);
	else if (rl->count[BLK_RW_ASYNC] < queue_congestion_off_threshold(q))
		blk_clear_queue_congested(q, BLK_RW_ASYNC);

	if (rl->count[BLK_RW_SYNC] >= q->nr_requests) {
		blk_set_queue_full(q, BLK_RW_SYNC);
	} else if (rl->count[BLK_RW_SYNC]+1 <= q->nr_requests) {
		blk_clear_queue_full(q, BLK_RW_SYNC);
		wake_up(&rl->wait[BLK_RW_SYNC]);
	}

	if (rl->count[BLK_RW_ASYNC] >= q->nr_requests) {
		blk_set_queue_full(q, BLK_RW_ASYNC);
	} else if (rl->count[BLK_RW_ASYNC]+1 <= q->nr_requests) {
		blk_clear_queue_full(q, BLK_RW_ASYNC);
		wake_up(&rl->wait[BLK_RW_ASYNC]);
	}
	spin_unlock_irq(q->queue_lock);
	return ret;
}

static ssize_t queue_ra_show(struct request_queue *q, char *page)
{
	int ra_kb = q->backing_dev_info.ra_pages << (PAGE_CACHE_SHIFT - 10);

	return queue_var_show(ra_kb, (page));
}

static ssize_t
queue_ra_store(struct request_queue *q, const char *page, size_t count)
{
	unsigned long ra_kb;
	ssize_t ret = queue_var_store(&ra_kb, page, count);

	q->backing_dev_info.ra_pages = ra_kb >> (PAGE_CACHE_SHIFT - 10);

	return ret;
}

static ssize_t queue_max_sectors_show(struct request_queue *q, char *page)
{
	int max_sectors_kb = q->max_sectors >> 1;

	return queue_var_show(max_sectors_kb, (page));
}

static ssize_t queue_hw_sector_size_show(struct request_queue *q, char *page)
{
	return queue_var_show(q->hardsect_size, page);
}

static ssize_t
queue_max_sectors_store(struct request_queue *q, const char *page, size_t count)
{
	unsigned long max_sectors_kb,
			max_hw_sectors_kb = q->max_hw_sectors >> 1,
			page_kb = 1 << (PAGE_CACHE_SHIFT - 10);
	ssize_t ret = queue_var_store(&max_sectors_kb, page, count);

	if (max_sectors_kb > max_hw_sectors_kb || max_sectors_kb < page_kb)
		return -EINVAL;

	spin_lock_irq(q->queue_lock);
	q->max_sectors = max_sectors_kb << 1;
	spin_unlock_irq(q->queue_lock);

	return ret;
}

static ssize_t queue_max_hw_sectors_show(struct request_queue *q, char *page)
{
	int max_hw_sectors_kb = q->max_hw_sectors >> 1;

	return queue_var_show(max_hw_sectors_kb, (page));
}

static ssize_t queue_nonrot_show(struct request_queue *q, char *page)
{
	return queue_var_show(!blk_queue_nonrot(q), page);
}

static ssize_t queue_nonrot_store(struct request_queue *q, const char *page,
				  size_t count)
{
	unsigned long nm;
	ssize_t ret = queue_var_store(&nm, page, count);

	spin_lock_irq(q->queue_lock);
	if (nm)
		queue_flag_clear(QUEUE_FLAG_NONROT, q);
	else
		queue_flag_set(QUEUE_FLAG_NONROT, q);
	spin_unlock_irq(q->queue_lock);

	return ret;
}

static ssize_t queue_nomerges_show(struct request_queue *q, char *page)
{
	return queue_var_show(blk_queue_nomerges(q), page);
}

static ssize_t queue_nomerges_store(struct request_queue *q, const char *page,
				    size_t count)
{
	unsigned long nm;
	ssize_t ret = queue_var_store(&nm, page, count);

	spin_lock_irq(q->queue_lock);
	if (nm)
		queue_flag_set(QUEUE_FLAG_NOMERGES, q);
	else
		queue_flag_clear(QUEUE_FLAG_NOMERGES, q);
	spin_unlock_irq(q->queue_lock);

	return ret;
}

static ssize_t queue_rq_affinity_show(struct request_queue *q, char *page)
{
	unsigned int set = test_bit(QUEUE_FLAG_SAME_COMP, &q->queue_flags);

	return queue_var_show(set != 0, page);
}

static ssize_t
queue_rq_affinity_store(struct request_queue *q, const char *page, size_t count)
{
	ssize_t ret = -EINVAL;
#if defined(CONFIG_USE_GENERIC_SMP_HELPERS)
	unsigned long val;

	ret = queue_var_store(&val, page, count);
	spin_lock_irq(q->queue_lock);
	if (val)
		queue_flag_set(QUEUE_FLAG_SAME_COMP, q);
	else
		queue_flag_clear(QUEUE_FLAG_SAME_COMP,  q);
	spin_unlock_irq(q->queue_lock);
#endif
	return ret;
}

static ssize_t queue_iostats_show(struct request_queue *q, char *page)
{
	return queue_var_show(blk_queue_io_stat(q), page);
}

static ssize_t queue_iostats_store(struct request_queue *q, const char *page,
				   size_t count)
{
	unsigned long stats;
	ssize_t ret = queue_var_store(&stats, page, count);

	spin_lock_irq(q->queue_lock);
<<<<<<< HEAD
	elv_quisce_start(q);

=======
>>>>>>> 6574612f
	if (stats)
		queue_flag_set(QUEUE_FLAG_IO_STAT, q);
	else
		queue_flag_clear(QUEUE_FLAG_IO_STAT, q);
<<<<<<< HEAD

	elv_quisce_end(q);
=======
>>>>>>> 6574612f
	spin_unlock_irq(q->queue_lock);

	return ret;
}

static struct queue_sysfs_entry queue_requests_entry = {
	.attr = {.name = "nr_requests", .mode = S_IRUGO | S_IWUSR },
	.show = queue_requests_show,
	.store = queue_requests_store,
};

static struct queue_sysfs_entry queue_ra_entry = {
	.attr = {.name = "read_ahead_kb", .mode = S_IRUGO | S_IWUSR },
	.show = queue_ra_show,
	.store = queue_ra_store,
};

static struct queue_sysfs_entry queue_max_sectors_entry = {
	.attr = {.name = "max_sectors_kb", .mode = S_IRUGO | S_IWUSR },
	.show = queue_max_sectors_show,
	.store = queue_max_sectors_store,
};

static struct queue_sysfs_entry queue_max_hw_sectors_entry = {
	.attr = {.name = "max_hw_sectors_kb", .mode = S_IRUGO },
	.show = queue_max_hw_sectors_show,
};

static struct queue_sysfs_entry queue_iosched_entry = {
	.attr = {.name = "scheduler", .mode = S_IRUGO | S_IWUSR },
	.show = elv_iosched_show,
	.store = elv_iosched_store,
};

static struct queue_sysfs_entry queue_hw_sector_size_entry = {
	.attr = {.name = "hw_sector_size", .mode = S_IRUGO },
	.show = queue_hw_sector_size_show,
};

static struct queue_sysfs_entry queue_nonrot_entry = {
	.attr = {.name = "rotational", .mode = S_IRUGO | S_IWUSR },
	.show = queue_nonrot_show,
	.store = queue_nonrot_store,
};

static struct queue_sysfs_entry queue_nomerges_entry = {
	.attr = {.name = "nomerges", .mode = S_IRUGO | S_IWUSR },
	.show = queue_nomerges_show,
	.store = queue_nomerges_store,
};

static struct queue_sysfs_entry queue_rq_affinity_entry = {
	.attr = {.name = "rq_affinity", .mode = S_IRUGO | S_IWUSR },
	.show = queue_rq_affinity_show,
	.store = queue_rq_affinity_store,
};

static struct queue_sysfs_entry queue_iostats_entry = {
	.attr = {.name = "iostats", .mode = S_IRUGO | S_IWUSR },
	.show = queue_iostats_show,
	.store = queue_iostats_store,
};

static struct attribute *default_attrs[] = {
	&queue_requests_entry.attr,
	&queue_ra_entry.attr,
	&queue_max_hw_sectors_entry.attr,
	&queue_max_sectors_entry.attr,
	&queue_iosched_entry.attr,
	&queue_hw_sector_size_entry.attr,
	&queue_nonrot_entry.attr,
	&queue_nomerges_entry.attr,
	&queue_rq_affinity_entry.attr,
	&queue_iostats_entry.attr,
	NULL,
};

#define to_queue(atr) container_of((atr), struct queue_sysfs_entry, attr)

static ssize_t
queue_attr_show(struct kobject *kobj, struct attribute *attr, char *page)
{
	struct queue_sysfs_entry *entry = to_queue(attr);
	struct request_queue *q =
		container_of(kobj, struct request_queue, kobj);
	ssize_t res;

	if (!entry->show)
		return -EIO;
	mutex_lock(&q->sysfs_lock);
	if (test_bit(QUEUE_FLAG_DEAD, &q->queue_flags)) {
		mutex_unlock(&q->sysfs_lock);
		return -ENOENT;
	}
	res = entry->show(q, page);
	mutex_unlock(&q->sysfs_lock);
	return res;
}

static ssize_t
queue_attr_store(struct kobject *kobj, struct attribute *attr,
		    const char *page, size_t length)
{
	struct queue_sysfs_entry *entry = to_queue(attr);
	struct request_queue *q;
	ssize_t res;

	if (!entry->store)
		return -EIO;

	q = container_of(kobj, struct request_queue, kobj);
	mutex_lock(&q->sysfs_lock);
	if (test_bit(QUEUE_FLAG_DEAD, &q->queue_flags)) {
		mutex_unlock(&q->sysfs_lock);
		return -ENOENT;
	}
	res = entry->store(q, page, length);
	mutex_unlock(&q->sysfs_lock);
	return res;
}

/**
 * blk_cleanup_queue: - release a &struct request_queue when it is no longer needed
 * @kobj:    the kobj belonging of the request queue to be released
 *
 * Description:
 *     blk_cleanup_queue is the pair to blk_init_queue() or
 *     blk_queue_make_request().  It should be called when a request queue is
 *     being released; typically when a block device is being de-registered.
 *     Currently, its primary task it to free all the &struct request
 *     structures that were allocated to the queue and the queue itself.
 *
 * Caveat:
 *     Hopefully the low level driver will have finished any
 *     outstanding requests first...
 **/
static void blk_release_queue(struct kobject *kobj)
{
	struct request_queue *q =
		container_of(kobj, struct request_queue, kobj);
	struct request_list *rl = &q->rq;

	blk_sync_queue(q);

	if (rl->rq_pool)
		mempool_destroy(rl->rq_pool);

	if (q->queue_tags)
		__blk_queue_free_tags(q);

	blk_trace_shutdown(q);

	bdi_destroy(&q->backing_dev_info);
	kmem_cache_free(blk_requestq_cachep, q);
}

static struct sysfs_ops queue_sysfs_ops = {
	.show	= queue_attr_show,
	.store	= queue_attr_store,
};

struct kobj_type blk_queue_ktype = {
	.sysfs_ops	= &queue_sysfs_ops,
	.default_attrs	= default_attrs,
	.release	= blk_release_queue,
};

int blk_register_queue(struct gendisk *disk)
{
	int ret;

	struct request_queue *q = disk->queue;

	if (WARN_ON(!q))
		return -ENXIO;

	if (!q->request_fn)
		return 0;

	ret = kobject_add(&q->kobj, kobject_get(&disk_to_dev(disk)->kobj),
			  "%s", "queue");
	if (ret < 0)
		return ret;

	kobject_uevent(&q->kobj, KOBJ_ADD);

	ret = elv_register_queue(q);
	if (ret) {
		kobject_uevent(&q->kobj, KOBJ_REMOVE);
		kobject_del(&q->kobj);
		return ret;
	}

	return 0;
}

void blk_unregister_queue(struct gendisk *disk)
{
	struct request_queue *q = disk->queue;

	if (WARN_ON(!q))
		return;

	if (q->request_fn) {
		elv_unregister_queue(q);

		kobject_uevent(&q->kobj, KOBJ_REMOVE);
		kobject_del(&q->kobj);
		kobject_put(&disk_to_dev(disk)->kobj);
	}
}<|MERGE_RESOLUTION|>--- conflicted
+++ resolved
@@ -209,20 +209,10 @@
 	ssize_t ret = queue_var_store(&stats, page, count);
 
 	spin_lock_irq(q->queue_lock);
-<<<<<<< HEAD
-	elv_quisce_start(q);
-
-=======
->>>>>>> 6574612f
 	if (stats)
 		queue_flag_set(QUEUE_FLAG_IO_STAT, q);
 	else
 		queue_flag_clear(QUEUE_FLAG_IO_STAT, q);
-<<<<<<< HEAD
-
-	elv_quisce_end(q);
-=======
->>>>>>> 6574612f
 	spin_unlock_irq(q->queue_lock);
 
 	return ret;
