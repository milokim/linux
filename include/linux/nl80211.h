#ifndef __LINUX_NL80211_H
#define __LINUX_NL80211_H
/*
 * 802.11 netlink interface public header
 *
 * Copyright 2006-2010 Johannes Berg <johannes@sipsolutions.net>
 * Copyright 2008 Michael Wu <flamingice@sourmilk.net>
 * Copyright 2008 Luis Carlos Cobo <luisca@cozybit.com>
 * Copyright 2008 Michael Buesch <m@bues.ch>
 * Copyright 2008, 2009 Luis R. Rodriguez <lrodriguez@atheros.com>
 * Copyright 2008 Jouni Malinen <jouni.malinen@atheros.com>
 * Copyright 2008 Colin McCabe <colin@cozybit.com>
 *
 * Permission to use, copy, modify, and/or distribute this software for any
 * purpose with or without fee is hereby granted, provided that the above
 * copyright notice and this permission notice appear in all copies.
 *
 * THE SOFTWARE IS PROVIDED "AS IS" AND THE AUTHOR DISCLAIMS ALL WARRANTIES
 * WITH REGARD TO THIS SOFTWARE INCLUDING ALL IMPLIED WARRANTIES OF
 * MERCHANTABILITY AND FITNESS. IN NO EVENT SHALL THE AUTHOR BE LIABLE FOR
 * ANY SPECIAL, DIRECT, INDIRECT, OR CONSEQUENTIAL DAMAGES OR ANY DAMAGES
 * WHATSOEVER RESULTING FROM LOSS OF USE, DATA OR PROFITS, WHETHER IN AN
 * ACTION OF CONTRACT, NEGLIGENCE OR OTHER TORTIOUS ACTION, ARISING OUT OF
 * OR IN CONNECTION WITH THE USE OR PERFORMANCE OF THIS SOFTWARE.
 *
 */

#include <linux/types.h>

/**
 * DOC: Station handling
 *
 * Stations are added per interface, but a special case exists with VLAN
 * interfaces. When a station is bound to an AP interface, it may be moved
 * into a VLAN identified by a VLAN interface index (%NL80211_ATTR_STA_VLAN).
 * The station is still assumed to belong to the AP interface it was added
 * to.
 *
 * TODO: need more info?
 */

/**
 * DOC: Frame transmission/registration support
 *
 * Frame transmission and registration support exists to allow userspace
 * management entities such as wpa_supplicant react to management frames
 * that are not being handled by the kernel. This includes, for example,
 * certain classes of action frames that cannot be handled in the kernel
 * for various reasons.
 *
 * Frame registration is done on a per-interface basis and registrations
 * cannot be removed other than by closing the socket. It is possible to
 * specify a registration filter to register, for example, only for a
 * certain type of action frame. In particular with action frames, those
 * that userspace registers for will not be returned as unhandled by the
 * driver, so that the registered application has to take responsibility
 * for doing that.
 *
 * The type of frame that can be registered for is also dependent on the
 * driver and interface type. The frame types are advertised in wiphy
 * attributes so applications know what to expect.
 *
 * NOTE: When an interface changes type while registrations are active,
 *       these registrations are ignored until the interface type is
 *       changed again. This means that changing the interface type can
 *       lead to a situation that couldn't otherwise be produced, but
 *       any such registrations will be dormant in the sense that they
 *       will not be serviced, i.e. they will not receive any frames.
 *
 * Frame transmission allows userspace to send for example the required
 * responses to action frames. It is subject to some sanity checking,
 * but many frames can be transmitted. When a frame was transmitted, its
 * status is indicated to the sending socket.
 *
 * For more technical details, see the corresponding command descriptions
 * below.
 */

/**
 * DOC: Virtual interface / concurrency capabilities
 *
 * Some devices are able to operate with virtual MACs, they can have
 * more than one virtual interface. The capability handling for this
 * is a bit complex though, as there may be a number of restrictions
 * on the types of concurrency that are supported.
 *
 * To start with, each device supports the interface types listed in
 * the %NL80211_ATTR_SUPPORTED_IFTYPES attribute, but by listing the
 * types there no concurrency is implied.
 *
 * Once concurrency is desired, more attributes must be observed:
 * To start with, since some interface types are purely managed in
 * software, like the AP-VLAN type in mac80211 for example, there's
 * an additional list of these, they can be added at any time and
 * are only restricted by some semantic restrictions (e.g. AP-VLAN
 * cannot be added without a corresponding AP interface). This list
 * is exported in the %NL80211_ATTR_SOFTWARE_IFTYPES attribute.
 *
 * Further, the list of supported combinations is exported. This is
 * in the %NL80211_ATTR_INTERFACE_COMBINATIONS attribute. Basically,
 * it exports a list of "groups", and at any point in time the
 * interfaces that are currently active must fall into any one of
 * the advertised groups. Within each group, there are restrictions
 * on the number of interfaces of different types that are supported
 * and also the number of different channels, along with potentially
 * some other restrictions. See &enum nl80211_if_combination_attrs.
 *
 * All together, these attributes define the concurrency of virtual
 * interfaces that a given device supports.
 */

/**
 * enum nl80211_commands - supported nl80211 commands
 *
 * @NL80211_CMD_UNSPEC: unspecified command to catch errors
 *
 * @NL80211_CMD_GET_WIPHY: request information about a wiphy or dump request
 *	to get a list of all present wiphys.
 * @NL80211_CMD_SET_WIPHY: set wiphy parameters, needs %NL80211_ATTR_WIPHY or
 *	%NL80211_ATTR_IFINDEX; can be used to set %NL80211_ATTR_WIPHY_NAME,
 *	%NL80211_ATTR_WIPHY_TXQ_PARAMS, %NL80211_ATTR_WIPHY_FREQ,
 *	%NL80211_ATTR_WIPHY_CHANNEL_TYPE, %NL80211_ATTR_WIPHY_RETRY_SHORT,
 *	%NL80211_ATTR_WIPHY_RETRY_LONG, %NL80211_ATTR_WIPHY_FRAG_THRESHOLD,
 *	and/or %NL80211_ATTR_WIPHY_RTS_THRESHOLD.
 *	However, for setting the channel, see %NL80211_CMD_SET_CHANNEL
 *	instead, the support here is for backward compatibility only.
 * @NL80211_CMD_NEW_WIPHY: Newly created wiphy, response to get request
 *	or rename notification. Has attributes %NL80211_ATTR_WIPHY and
 *	%NL80211_ATTR_WIPHY_NAME.
 * @NL80211_CMD_DEL_WIPHY: Wiphy deleted. Has attributes
 *	%NL80211_ATTR_WIPHY and %NL80211_ATTR_WIPHY_NAME.
 *
 * @NL80211_CMD_GET_INTERFACE: Request an interface's configuration;
 *	either a dump request on a %NL80211_ATTR_WIPHY or a specific get
 *	on an %NL80211_ATTR_IFINDEX is supported.
 * @NL80211_CMD_SET_INTERFACE: Set type of a virtual interface, requires
 *	%NL80211_ATTR_IFINDEX and %NL80211_ATTR_IFTYPE.
 * @NL80211_CMD_NEW_INTERFACE: Newly created virtual interface or response
 *	to %NL80211_CMD_GET_INTERFACE. Has %NL80211_ATTR_IFINDEX,
 *	%NL80211_ATTR_WIPHY and %NL80211_ATTR_IFTYPE attributes. Can also
 *	be sent from userspace to request creation of a new virtual interface,
 *	then requires attributes %NL80211_ATTR_WIPHY, %NL80211_ATTR_IFTYPE and
 *	%NL80211_ATTR_IFNAME.
 * @NL80211_CMD_DEL_INTERFACE: Virtual interface was deleted, has attributes
 *	%NL80211_ATTR_IFINDEX and %NL80211_ATTR_WIPHY. Can also be sent from
 *	userspace to request deletion of a virtual interface, then requires
 *	attribute %NL80211_ATTR_IFINDEX.
 *
 * @NL80211_CMD_GET_KEY: Get sequence counter information for a key specified
 *	by %NL80211_ATTR_KEY_IDX and/or %NL80211_ATTR_MAC.
 * @NL80211_CMD_SET_KEY: Set key attributes %NL80211_ATTR_KEY_DEFAULT,
 *	%NL80211_ATTR_KEY_DEFAULT_MGMT, or %NL80211_ATTR_KEY_THRESHOLD.
 * @NL80211_CMD_NEW_KEY: add a key with given %NL80211_ATTR_KEY_DATA,
 *	%NL80211_ATTR_KEY_IDX, %NL80211_ATTR_MAC, %NL80211_ATTR_KEY_CIPHER,
 *	and %NL80211_ATTR_KEY_SEQ attributes.
 * @NL80211_CMD_DEL_KEY: delete a key identified by %NL80211_ATTR_KEY_IDX
 *	or %NL80211_ATTR_MAC.
 *
 * @NL80211_CMD_GET_BEACON: retrieve beacon information (returned in a
 *	%NL80222_CMD_NEW_BEACON message)
 * @NL80211_CMD_SET_BEACON: set the beacon on an access point interface
 *	using the %NL80211_ATTR_BEACON_INTERVAL, %NL80211_ATTR_DTIM_PERIOD,
 *	%NL80211_ATTR_BEACON_HEAD and %NL80211_ATTR_BEACON_TAIL attributes.
 *	Following attributes are provided for drivers that generate full Beacon
 *	and Probe Response frames internally: %NL80211_ATTR_SSID,
 *	%NL80211_ATTR_HIDDEN_SSID, %NL80211_ATTR_CIPHERS_PAIRWISE,
 *	%NL80211_ATTR_CIPHER_GROUP, %NL80211_ATTR_WPA_VERSIONS,
 *	%NL80211_ATTR_AKM_SUITES, %NL80211_ATTR_PRIVACY,
 *	%NL80211_ATTR_AUTH_TYPE, %NL80211_ATTR_IE, %NL80211_ATTR_IE_PROBE_RESP,
 *	%NL80211_ATTR_IE_ASSOC_RESP.
 * @NL80211_CMD_NEW_BEACON: add a new beacon to an access point interface,
 *	parameters are like for %NL80211_CMD_SET_BEACON.
 * @NL80211_CMD_DEL_BEACON: remove the beacon, stop sending it
 *
 * @NL80211_CMD_GET_STATION: Get station attributes for station identified by
 *	%NL80211_ATTR_MAC on the interface identified by %NL80211_ATTR_IFINDEX.
 * @NL80211_CMD_SET_STATION: Set station attributes for station identified by
 *	%NL80211_ATTR_MAC on the interface identified by %NL80211_ATTR_IFINDEX.
 * @NL80211_CMD_NEW_STATION: Add a station with given attributes to the
 *	the interface identified by %NL80211_ATTR_IFINDEX.
 * @NL80211_CMD_DEL_STATION: Remove a station identified by %NL80211_ATTR_MAC
 *	or, if no MAC address given, all stations, on the interface identified
 *	by %NL80211_ATTR_IFINDEX.
 *
 * @NL80211_CMD_GET_MPATH: Get mesh path attributes for mesh path to
 * 	destination %NL80211_ATTR_MAC on the interface identified by
 * 	%NL80211_ATTR_IFINDEX.
 * @NL80211_CMD_SET_MPATH:  Set mesh path attributes for mesh path to
 * 	destination %NL80211_ATTR_MAC on the interface identified by
 * 	%NL80211_ATTR_IFINDEX.
 * @NL80211_CMD_NEW_MPATH: Create a new mesh path for the destination given by
 *	%NL80211_ATTR_MAC via %NL80211_ATTR_MPATH_NEXT_HOP.
 * @NL80211_CMD_DEL_MPATH: Delete a mesh path to the destination given by
 *	%NL80211_ATTR_MAC.
 * @NL80211_CMD_NEW_PATH: Add a mesh path with given attributes to the
 *	the interface identified by %NL80211_ATTR_IFINDEX.
 * @NL80211_CMD_DEL_PATH: Remove a mesh path identified by %NL80211_ATTR_MAC
 *	or, if no MAC address given, all mesh paths, on the interface identified
 *	by %NL80211_ATTR_IFINDEX.
 * @NL80211_CMD_SET_BSS: Set BSS attributes for BSS identified by
 *	%NL80211_ATTR_IFINDEX.
 *
 * @NL80211_CMD_GET_REG: ask the wireless core to send us its currently set
 * 	regulatory domain.
 * @NL80211_CMD_SET_REG: Set current regulatory domain. CRDA sends this command
 *	after being queried by the kernel. CRDA replies by sending a regulatory
 *	domain structure which consists of %NL80211_ATTR_REG_ALPHA set to our
 *	current alpha2 if it found a match. It also provides
 * 	NL80211_ATTR_REG_RULE_FLAGS, and a set of regulatory rules. Each
 * 	regulatory rule is a nested set of attributes  given by
 * 	%NL80211_ATTR_REG_RULE_FREQ_[START|END] and
 * 	%NL80211_ATTR_FREQ_RANGE_MAX_BW with an attached power rule given by
 * 	%NL80211_ATTR_REG_RULE_POWER_MAX_ANT_GAIN and
 * 	%NL80211_ATTR_REG_RULE_POWER_MAX_EIRP.
 * @NL80211_CMD_REQ_SET_REG: ask the wireless core to set the regulatory domain
 * 	to the specified ISO/IEC 3166-1 alpha2 country code. The core will
 * 	store this as a valid request and then query userspace for it.
 *
 * @NL80211_CMD_GET_MESH_CONFIG: Get mesh networking properties for the
 *	interface identified by %NL80211_ATTR_IFINDEX
 *
 * @NL80211_CMD_SET_MESH_CONFIG: Set mesh networking properties for the
 *      interface identified by %NL80211_ATTR_IFINDEX
 *
 * @NL80211_CMD_SET_MGMT_EXTRA_IE: Set extra IEs for management frames. The
 *	interface is identified with %NL80211_ATTR_IFINDEX and the management
 *	frame subtype with %NL80211_ATTR_MGMT_SUBTYPE. The extra IE data to be
 *	added to the end of the specified management frame is specified with
 *	%NL80211_ATTR_IE. If the command succeeds, the requested data will be
 *	added to all specified management frames generated by
 *	kernel/firmware/driver.
 *	Note: This command has been removed and it is only reserved at this
 *	point to avoid re-using existing command number. The functionality this
 *	command was planned for has been provided with cleaner design with the
 *	option to specify additional IEs in NL80211_CMD_TRIGGER_SCAN,
 *	NL80211_CMD_AUTHENTICATE, NL80211_CMD_ASSOCIATE,
 *	NL80211_CMD_DEAUTHENTICATE, and NL80211_CMD_DISASSOCIATE.
 *
 * @NL80211_CMD_GET_SCAN: get scan results
 * @NL80211_CMD_TRIGGER_SCAN: trigger a new scan with the given parameters
 *	%NL80211_ATTR_TX_NO_CCK_RATE is used to decide whether to send the
 *	probe requests at CCK rate or not.
 * @NL80211_CMD_NEW_SCAN_RESULTS: scan notification (as a reply to
 *	NL80211_CMD_GET_SCAN and on the "scan" multicast group)
 * @NL80211_CMD_SCAN_ABORTED: scan was aborted, for unspecified reasons,
 *	partial scan results may be available
 *
 * @NL80211_CMD_START_SCHED_SCAN: start a scheduled scan at certain
 *	intervals, as specified by %NL80211_ATTR_SCHED_SCAN_INTERVAL.
 *	Like with normal scans, if SSIDs (%NL80211_ATTR_SCAN_SSIDS)
 *	are passed, they are used in the probe requests.  For
 *	broadcast, a broadcast SSID must be passed (ie. an empty
 *	string).  If no SSID is passed, no probe requests are sent and
 *	a passive scan is performed.  %NL80211_ATTR_SCAN_FREQUENCIES,
 *	if passed, define which channels should be scanned; if not
 *	passed, all channels allowed for the current regulatory domain
 *	are used.  Extra IEs can also be passed from the userspace by
 *	using the %NL80211_ATTR_IE attribute.
 * @NL80211_CMD_STOP_SCHED_SCAN: stop a scheduled scan.  Returns -ENOENT
 *	if scheduled scan is not running.
 * @NL80211_CMD_SCHED_SCAN_RESULTS: indicates that there are scheduled scan
 *	results available.
 * @NL80211_CMD_SCHED_SCAN_STOPPED: indicates that the scheduled scan has
 *	stopped.  The driver may issue this event at any time during a
 *	scheduled scan.  One reason for stopping the scan is if the hardware
 *	does not support starting an association or a normal scan while running
 *	a scheduled scan.  This event is also sent when the
 *	%NL80211_CMD_STOP_SCHED_SCAN command is received or when the interface
 *	is brought down while a scheduled scan was running.
 *
 * @NL80211_CMD_GET_SURVEY: get survey resuls, e.g. channel occupation
 *      or noise level
 * @NL80211_CMD_NEW_SURVEY_RESULTS: survey data notification (as a reply to
 *	NL80211_CMD_GET_SURVEY and on the "scan" multicast group)
 *
 * @NL80211_CMD_REG_CHANGE: indicates to userspace the regulatory domain
 * 	has been changed and provides details of the request information
 * 	that caused the change such as who initiated the regulatory request
 * 	(%NL80211_ATTR_REG_INITIATOR), the wiphy_idx
 * 	(%NL80211_ATTR_REG_ALPHA2) on which the request was made from if
 * 	the initiator was %NL80211_REGDOM_SET_BY_COUNTRY_IE or
 * 	%NL80211_REGDOM_SET_BY_DRIVER, the type of regulatory domain
 * 	set (%NL80211_ATTR_REG_TYPE), if the type of regulatory domain is
 * 	%NL80211_REG_TYPE_COUNTRY the alpha2 to which we have moved on
 * 	to (%NL80211_ATTR_REG_ALPHA2).
 * @NL80211_CMD_REG_BEACON_HINT: indicates to userspace that an AP beacon
 * 	has been found while world roaming thus enabling active scan or
 * 	any mode of operation that initiates TX (beacons) on a channel
 * 	where we would not have been able to do either before. As an example
 * 	if you are world roaming (regulatory domain set to world or if your
 * 	driver is using a custom world roaming regulatory domain) and while
 * 	doing a passive scan on the 5 GHz band you find an AP there (if not
 * 	on a DFS channel) you will now be able to actively scan for that AP
 * 	or use AP mode on your card on that same channel. Note that this will
 * 	never be used for channels 1-11 on the 2 GHz band as they are always
 * 	enabled world wide. This beacon hint is only sent if your device had
 * 	either disabled active scanning or beaconing on a channel. We send to
 * 	userspace the wiphy on which we removed a restriction from
 * 	(%NL80211_ATTR_WIPHY) and the channel on which this occurred
 * 	before (%NL80211_ATTR_FREQ_BEFORE) and after (%NL80211_ATTR_FREQ_AFTER)
 * 	the beacon hint was processed.
 *
 * @NL80211_CMD_AUTHENTICATE: authentication request and notification.
 *	This command is used both as a command (request to authenticate) and
 *	as an event on the "mlme" multicast group indicating completion of the
 *	authentication process.
 *	When used as a command, %NL80211_ATTR_IFINDEX is used to identify the
 *	interface. %NL80211_ATTR_MAC is used to specify PeerSTAAddress (and
 *	BSSID in case of station mode). %NL80211_ATTR_SSID is used to specify
 *	the SSID (mainly for association, but is included in authentication
 *	request, too, to help BSS selection. %NL80211_ATTR_WIPHY_FREQ is used
 *	to specify the frequence of the channel in MHz. %NL80211_ATTR_AUTH_TYPE
 *	is used to specify the authentication type. %NL80211_ATTR_IE is used to
 *	define IEs (VendorSpecificInfo, but also including RSN IE and FT IEs)
 *	to be added to the frame.
 *	When used as an event, this reports reception of an Authentication
 *	frame in station and IBSS modes when the local MLME processed the
 *	frame, i.e., it was for the local STA and was received in correct
 *	state. This is similar to MLME-AUTHENTICATE.confirm primitive in the
 *	MLME SAP interface (kernel providing MLME, userspace SME). The
 *	included %NL80211_ATTR_FRAME attribute contains the management frame
 *	(including both the header and frame body, but not FCS). This event is
 *	also used to indicate if the authentication attempt timed out. In that
 *	case the %NL80211_ATTR_FRAME attribute is replaced with a
 *	%NL80211_ATTR_TIMED_OUT flag (and %NL80211_ATTR_MAC to indicate which
 *	pending authentication timed out).
 * @NL80211_CMD_ASSOCIATE: association request and notification; like
 *	NL80211_CMD_AUTHENTICATE but for Association and Reassociation
 *	(similar to MLME-ASSOCIATE.request, MLME-REASSOCIATE.request,
 *	MLME-ASSOCIATE.confirm or MLME-REASSOCIATE.confirm primitives).
 * @NL80211_CMD_DEAUTHENTICATE: deauthentication request and notification; like
 *	NL80211_CMD_AUTHENTICATE but for Deauthentication frames (similar to
 *	MLME-DEAUTHENTICATION.request and MLME-DEAUTHENTICATE.indication
 *	primitives).
 * @NL80211_CMD_DISASSOCIATE: disassociation request and notification; like
 *	NL80211_CMD_AUTHENTICATE but for Disassociation frames (similar to
 *	MLME-DISASSOCIATE.request and MLME-DISASSOCIATE.indication primitives).
 *
 * @NL80211_CMD_MICHAEL_MIC_FAILURE: notification of a locally detected Michael
 *	MIC (part of TKIP) failure; sent on the "mlme" multicast group; the
 *	event includes %NL80211_ATTR_MAC to describe the source MAC address of
 *	the frame with invalid MIC, %NL80211_ATTR_KEY_TYPE to show the key
 *	type, %NL80211_ATTR_KEY_IDX to indicate the key identifier, and
 *	%NL80211_ATTR_KEY_SEQ to indicate the TSC value of the frame; this
 *	event matches with MLME-MICHAELMICFAILURE.indication() primitive
 *
 * @NL80211_CMD_JOIN_IBSS: Join a new IBSS -- given at least an SSID and a
 *	FREQ attribute (for the initial frequency if no peer can be found)
 *	and optionally a MAC (as BSSID) and FREQ_FIXED attribute if those
 *	should be fixed rather than automatically determined. Can only be
 *	executed on a network interface that is UP, and fixed BSSID/FREQ
 *	may be rejected. Another optional parameter is the beacon interval,
 *	given in the %NL80211_ATTR_BEACON_INTERVAL attribute, which if not
 *	given defaults to 100 TU (102.4ms).
 * @NL80211_CMD_LEAVE_IBSS: Leave the IBSS -- no special arguments, the IBSS is
 *	determined by the network interface.
 *
 * @NL80211_CMD_TESTMODE: testmode command, takes a wiphy (or ifindex) attribute
 *	to identify the device, and the TESTDATA blob attribute to pass through
 *	to the driver.
 *
 * @NL80211_CMD_CONNECT: connection request and notification; this command
 *	requests to connect to a specified network but without separating
 *	auth and assoc steps. For this, you need to specify the SSID in a
 *	%NL80211_ATTR_SSID attribute, and can optionally specify the association
 *	IEs in %NL80211_ATTR_IE, %NL80211_ATTR_AUTH_TYPE, %NL80211_ATTR_MAC,
 *	%NL80211_ATTR_WIPHY_FREQ, %NL80211_ATTR_CONTROL_PORT,
 *	%NL80211_ATTR_CONTROL_PORT_ETHERTYPE and
 *	%NL80211_ATTR_CONTROL_PORT_NO_ENCRYPT.
 *	It is also sent as an event, with the BSSID and response IEs when the
 *	connection is established or failed to be established. This can be
 *	determined by the STATUS_CODE attribute.
 * @NL80211_CMD_ROAM: request that the card roam (currently not implemented),
 *	sent as an event when the card/driver roamed by itself.
 * @NL80211_CMD_DISCONNECT: drop a given connection; also used to notify
 *	userspace that a connection was dropped by the AP or due to other
 *	reasons, for this the %NL80211_ATTR_DISCONNECTED_BY_AP and
 *	%NL80211_ATTR_REASON_CODE attributes are used.
 *
 * @NL80211_CMD_SET_WIPHY_NETNS: Set a wiphy's netns. Note that all devices
 *	associated with this wiphy must be down and will follow.
 *
 * @NL80211_CMD_REMAIN_ON_CHANNEL: Request to remain awake on the specified
 *	channel for the specified amount of time. This can be used to do
 *	off-channel operations like transmit a Public Action frame and wait for
 *	a response while being associated to an AP on another channel.
 *	%NL80211_ATTR_IFINDEX is used to specify which interface (and thus
 *	radio) is used. %NL80211_ATTR_WIPHY_FREQ is used to specify the
 *	frequency for the operation and %NL80211_ATTR_WIPHY_CHANNEL_TYPE may be
 *	optionally used to specify additional channel parameters.
 *	%NL80211_ATTR_DURATION is used to specify the duration in milliseconds
 *	to remain on the channel. This command is also used as an event to
 *	notify when the requested duration starts (it may take a while for the
 *	driver to schedule this time due to other concurrent needs for the
 *	radio).
 *	When called, this operation returns a cookie (%NL80211_ATTR_COOKIE)
 *	that will be included with any events pertaining to this request;
 *	the cookie is also used to cancel the request.
 * @NL80211_CMD_CANCEL_REMAIN_ON_CHANNEL: This command can be used to cancel a
 *	pending remain-on-channel duration if the desired operation has been
 *	completed prior to expiration of the originally requested duration.
 *	%NL80211_ATTR_WIPHY or %NL80211_ATTR_IFINDEX is used to specify the
 *	radio. The %NL80211_ATTR_COOKIE attribute must be given as well to
 *	uniquely identify the request.
 *	This command is also used as an event to notify when a requested
 *	remain-on-channel duration has expired.
 *
 * @NL80211_CMD_SET_TX_BITRATE_MASK: Set the mask of rates to be used in TX
 *	rate selection. %NL80211_ATTR_IFINDEX is used to specify the interface
 *	and @NL80211_ATTR_TX_RATES the set of allowed rates.
 *
 * @NL80211_CMD_REGISTER_FRAME: Register for receiving certain mgmt frames
 *	(via @NL80211_CMD_FRAME) for processing in userspace. This command
 *	requires an interface index, a frame type attribute (optional for
 *	backward compatibility reasons, if not given assumes action frames)
 *	and a match attribute containing the first few bytes of the frame
 *	that should match, e.g. a single byte for only a category match or
 *	four bytes for vendor frames including the OUI. The registration
 *	cannot be dropped, but is removed automatically when the netlink
 *	socket is closed. Multiple registrations can be made.
 * @NL80211_CMD_REGISTER_ACTION: Alias for @NL80211_CMD_REGISTER_FRAME for
 *	backward compatibility
 * @NL80211_CMD_FRAME: Management frame TX request and RX notification. This
 *	command is used both as a request to transmit a management frame and
 *	as an event indicating reception of a frame that was not processed in
 *	kernel code, but is for us (i.e., which may need to be processed in a
 *	user space application). %NL80211_ATTR_FRAME is used to specify the
 *	frame contents (including header). %NL80211_ATTR_WIPHY_FREQ (and
 *	optionally %NL80211_ATTR_WIPHY_CHANNEL_TYPE) is used to indicate on
 *	which channel the frame is to be transmitted or was received. If this
 *	channel is not the current channel (remain-on-channel or the
 *	operational channel) the device will switch to the given channel and
 *	transmit the frame, optionally waiting for a response for the time
 *	specified using %NL80211_ATTR_DURATION. When called, this operation
 *	returns a cookie (%NL80211_ATTR_COOKIE) that will be included with the
 *	TX status event pertaining to the TX request.
 *	%NL80211_ATTR_TX_NO_CCK_RATE is used to decide whether to send the
 *	management frames at CCK rate or not in 2GHz band.
 * @NL80211_CMD_FRAME_WAIT_CANCEL: When an off-channel TX was requested, this
 *	command may be used with the corresponding cookie to cancel the wait
 *	time if it is known that it is no longer necessary.
 * @NL80211_CMD_ACTION: Alias for @NL80211_CMD_FRAME for backward compatibility.
 * @NL80211_CMD_FRAME_TX_STATUS: Report TX status of a management frame
 *	transmitted with %NL80211_CMD_FRAME. %NL80211_ATTR_COOKIE identifies
 *	the TX command and %NL80211_ATTR_FRAME includes the contents of the
 *	frame. %NL80211_ATTR_ACK flag is included if the recipient acknowledged
 *	the frame.
 * @NL80211_CMD_ACTION_TX_STATUS: Alias for @NL80211_CMD_FRAME_TX_STATUS for
 *	backward compatibility.
 * @NL80211_CMD_SET_CQM: Connection quality monitor configuration. This command
 *	is used to configure connection quality monitoring notification trigger
 *	levels.
 * @NL80211_CMD_NOTIFY_CQM: Connection quality monitor notification. This
 *	command is used as an event to indicate the that a trigger level was
 *	reached.
 * @NL80211_CMD_SET_CHANNEL: Set the channel (using %NL80211_ATTR_WIPHY_FREQ
 *	and %NL80211_ATTR_WIPHY_CHANNEL_TYPE) the given interface (identifed
 *	by %NL80211_ATTR_IFINDEX) shall operate on.
 *	In case multiple channels are supported by the device, the mechanism
 *	with which it switches channels is implementation-defined.
 *	When a monitor interface is given, it can only switch channel while
 *	no other interfaces are operating to avoid disturbing the operation
 *	of any other interfaces, and other interfaces will again take
 *	precedence when they are used.
 *
 * @NL80211_CMD_SET_WDS_PEER: Set the MAC address of the peer on a WDS interface.
 *
 * @NL80211_CMD_JOIN_MESH: Join a mesh. The mesh ID must be given, and initial
 *	mesh config parameters may be given.
 * @NL80211_CMD_LEAVE_MESH: Leave the mesh network -- no special arguments, the
 *	network is determined by the network interface.
 *
 * @NL80211_CMD_UNPROT_DEAUTHENTICATE: Unprotected deauthentication frame
 *	notification. This event is used to indicate that an unprotected
 *	deauthentication frame was dropped when MFP is in use.
 * @NL80211_CMD_UNPROT_DISASSOCIATE: Unprotected disassociation frame
 *	notification. This event is used to indicate that an unprotected
 *	disassociation frame was dropped when MFP is in use.
 *
 * @NL80211_CMD_NEW_PEER_CANDIDATE: Notification on the reception of a
 *      beacon or probe response from a compatible mesh peer.  This is only
 *      sent while no station information (sta_info) exists for the new peer
 *      candidate and when @NL80211_MESH_SETUP_USERSPACE_AUTH is set.  On
 *      reception of this notification, userspace may decide to create a new
 *      station (@NL80211_CMD_NEW_STATION).  To stop this notification from
 *      reoccurring, the userspace authentication daemon may want to create the
 *      new station with the AUTHENTICATED flag unset and maybe change it later
 *      depending on the authentication result.
 *
 * @NL80211_CMD_GET_WOWLAN: get Wake-on-Wireless-LAN (WoWLAN) settings.
 * @NL80211_CMD_SET_WOWLAN: set Wake-on-Wireless-LAN (WoWLAN) settings.
 *	Since wireless is more complex than wired ethernet, it supports
 *	various triggers. These triggers can be configured through this
 *	command with the %NL80211_ATTR_WOWLAN_TRIGGERS attribute. For
 *	more background information, see
 *	http://wireless.kernel.org/en/users/Documentation/WoWLAN.
 *
 * @NL80211_CMD_SET_REKEY_OFFLOAD: This command is used give the driver
 *	the necessary information for supporting GTK rekey offload. This
 *	feature is typically used during WoWLAN. The configuration data
 *	is contained in %NL80211_ATTR_REKEY_DATA (which is nested and
 *	contains the data in sub-attributes). After rekeying happened,
 *	this command may also be sent by the driver as an MLME event to
 *	inform userspace of the new replay counter.
 *
 * @NL80211_CMD_PMKSA_CANDIDATE: This is used as an event to inform userspace
 *	of PMKSA caching dandidates.
 *
 * @NL80211_CMD_MAX: highest used command number
 * @__NL80211_CMD_AFTER_LAST: internal use
 */
enum nl80211_commands {
/* don't change the order or add anything between, this is ABI! */
	NL80211_CMD_UNSPEC,

	NL80211_CMD_GET_WIPHY,		/* can dump */
	NL80211_CMD_SET_WIPHY,
	NL80211_CMD_NEW_WIPHY,
	NL80211_CMD_DEL_WIPHY,

	NL80211_CMD_GET_INTERFACE,	/* can dump */
	NL80211_CMD_SET_INTERFACE,
	NL80211_CMD_NEW_INTERFACE,
	NL80211_CMD_DEL_INTERFACE,

	NL80211_CMD_GET_KEY,
	NL80211_CMD_SET_KEY,
	NL80211_CMD_NEW_KEY,
	NL80211_CMD_DEL_KEY,

	NL80211_CMD_GET_BEACON,
	NL80211_CMD_SET_BEACON,
	NL80211_CMD_NEW_BEACON,
	NL80211_CMD_DEL_BEACON,

	NL80211_CMD_GET_STATION,
	NL80211_CMD_SET_STATION,
	NL80211_CMD_NEW_STATION,
	NL80211_CMD_DEL_STATION,

	NL80211_CMD_GET_MPATH,
	NL80211_CMD_SET_MPATH,
	NL80211_CMD_NEW_MPATH,
	NL80211_CMD_DEL_MPATH,

	NL80211_CMD_SET_BSS,

	NL80211_CMD_SET_REG,
	NL80211_CMD_REQ_SET_REG,

	NL80211_CMD_GET_MESH_CONFIG,
	NL80211_CMD_SET_MESH_CONFIG,

	NL80211_CMD_SET_MGMT_EXTRA_IE /* reserved; not used */,

	NL80211_CMD_GET_REG,

	NL80211_CMD_GET_SCAN,
	NL80211_CMD_TRIGGER_SCAN,
	NL80211_CMD_NEW_SCAN_RESULTS,
	NL80211_CMD_SCAN_ABORTED,

	NL80211_CMD_REG_CHANGE,

	NL80211_CMD_AUTHENTICATE,
	NL80211_CMD_ASSOCIATE,
	NL80211_CMD_DEAUTHENTICATE,
	NL80211_CMD_DISASSOCIATE,

	NL80211_CMD_MICHAEL_MIC_FAILURE,

	NL80211_CMD_REG_BEACON_HINT,

	NL80211_CMD_JOIN_IBSS,
	NL80211_CMD_LEAVE_IBSS,

	NL80211_CMD_TESTMODE,

	NL80211_CMD_CONNECT,
	NL80211_CMD_ROAM,
	NL80211_CMD_DISCONNECT,

	NL80211_CMD_SET_WIPHY_NETNS,

	NL80211_CMD_GET_SURVEY,
	NL80211_CMD_NEW_SURVEY_RESULTS,

	NL80211_CMD_SET_PMKSA,
	NL80211_CMD_DEL_PMKSA,
	NL80211_CMD_FLUSH_PMKSA,

	NL80211_CMD_REMAIN_ON_CHANNEL,
	NL80211_CMD_CANCEL_REMAIN_ON_CHANNEL,

	NL80211_CMD_SET_TX_BITRATE_MASK,

	NL80211_CMD_REGISTER_FRAME,
	NL80211_CMD_REGISTER_ACTION = NL80211_CMD_REGISTER_FRAME,
	NL80211_CMD_FRAME,
	NL80211_CMD_ACTION = NL80211_CMD_FRAME,
	NL80211_CMD_FRAME_TX_STATUS,
	NL80211_CMD_ACTION_TX_STATUS = NL80211_CMD_FRAME_TX_STATUS,

	NL80211_CMD_SET_POWER_SAVE,
	NL80211_CMD_GET_POWER_SAVE,

	NL80211_CMD_SET_CQM,
	NL80211_CMD_NOTIFY_CQM,

	NL80211_CMD_SET_CHANNEL,
	NL80211_CMD_SET_WDS_PEER,

	NL80211_CMD_FRAME_WAIT_CANCEL,

	NL80211_CMD_JOIN_MESH,
	NL80211_CMD_LEAVE_MESH,

	NL80211_CMD_UNPROT_DEAUTHENTICATE,
	NL80211_CMD_UNPROT_DISASSOCIATE,

	NL80211_CMD_NEW_PEER_CANDIDATE,

	NL80211_CMD_GET_WOWLAN,
	NL80211_CMD_SET_WOWLAN,

	NL80211_CMD_START_SCHED_SCAN,
	NL80211_CMD_STOP_SCHED_SCAN,
	NL80211_CMD_SCHED_SCAN_RESULTS,
	NL80211_CMD_SCHED_SCAN_STOPPED,

	NL80211_CMD_SET_REKEY_OFFLOAD,

	NL80211_CMD_PMKSA_CANDIDATE,

	/* add new commands above here */

	/* used to define NL80211_CMD_MAX below */
	__NL80211_CMD_AFTER_LAST,
	NL80211_CMD_MAX = __NL80211_CMD_AFTER_LAST - 1
};

/*
 * Allow user space programs to use #ifdef on new commands by defining them
 * here
 */
#define NL80211_CMD_SET_BSS NL80211_CMD_SET_BSS
#define NL80211_CMD_SET_MGMT_EXTRA_IE NL80211_CMD_SET_MGMT_EXTRA_IE
#define NL80211_CMD_REG_CHANGE NL80211_CMD_REG_CHANGE
#define NL80211_CMD_AUTHENTICATE NL80211_CMD_AUTHENTICATE
#define NL80211_CMD_ASSOCIATE NL80211_CMD_ASSOCIATE
#define NL80211_CMD_DEAUTHENTICATE NL80211_CMD_DEAUTHENTICATE
#define NL80211_CMD_DISASSOCIATE NL80211_CMD_DISASSOCIATE
#define NL80211_CMD_REG_BEACON_HINT NL80211_CMD_REG_BEACON_HINT

/* source-level API compatibility */
#define NL80211_CMD_GET_MESH_PARAMS NL80211_CMD_GET_MESH_CONFIG
#define NL80211_CMD_SET_MESH_PARAMS NL80211_CMD_SET_MESH_CONFIG
#define NL80211_MESH_SETUP_VENDOR_PATH_SEL_IE NL80211_MESH_SETUP_IE

/**
 * enum nl80211_attrs - nl80211 netlink attributes
 *
 * @NL80211_ATTR_UNSPEC: unspecified attribute to catch errors
 *
 * @NL80211_ATTR_WIPHY: index of wiphy to operate on, cf.
 *	/sys/class/ieee80211/<phyname>/index
 * @NL80211_ATTR_WIPHY_NAME: wiphy name (used for renaming)
 * @NL80211_ATTR_WIPHY_TXQ_PARAMS: a nested array of TX queue parameters
 * @NL80211_ATTR_WIPHY_FREQ: frequency of the selected channel in MHz
 * @NL80211_ATTR_WIPHY_CHANNEL_TYPE: included with NL80211_ATTR_WIPHY_FREQ
 *	if HT20 or HT40 are allowed (i.e., 802.11n disabled if not included):
 *	NL80211_CHAN_NO_HT = HT not allowed (i.e., same as not including
 *		this attribute)
 *	NL80211_CHAN_HT20 = HT20 only
 *	NL80211_CHAN_HT40MINUS = secondary channel is below the primary channel
 *	NL80211_CHAN_HT40PLUS = secondary channel is above the primary channel
 * @NL80211_ATTR_WIPHY_RETRY_SHORT: TX retry limit for frames whose length is
 *	less than or equal to the RTS threshold; allowed range: 1..255;
 *	dot11ShortRetryLimit; u8
 * @NL80211_ATTR_WIPHY_RETRY_LONG: TX retry limit for frames whose length is
 *	greater than the RTS threshold; allowed range: 1..255;
 *	dot11ShortLongLimit; u8
 * @NL80211_ATTR_WIPHY_FRAG_THRESHOLD: fragmentation threshold, i.e., maximum
 *	length in octets for frames; allowed range: 256..8000, disable
 *	fragmentation with (u32)-1; dot11FragmentationThreshold; u32
 * @NL80211_ATTR_WIPHY_RTS_THRESHOLD: RTS threshold (TX frames with length
 *	larger than or equal to this use RTS/CTS handshake); allowed range:
 *	0..65536, disable with (u32)-1; dot11RTSThreshold; u32
 * @NL80211_ATTR_WIPHY_COVERAGE_CLASS: Coverage Class as defined by IEEE 802.11
 *	section 7.3.2.9; dot11CoverageClass; u8
 *
 * @NL80211_ATTR_IFINDEX: network interface index of the device to operate on
 * @NL80211_ATTR_IFNAME: network interface name
 * @NL80211_ATTR_IFTYPE: type of virtual interface, see &enum nl80211_iftype
 *
 * @NL80211_ATTR_MAC: MAC address (various uses)
 *
 * @NL80211_ATTR_KEY_DATA: (temporal) key data; for TKIP this consists of
 *	16 bytes encryption key followed by 8 bytes each for TX and RX MIC
 *	keys
 * @NL80211_ATTR_KEY_IDX: key ID (u8, 0-3)
 * @NL80211_ATTR_KEY_CIPHER: key cipher suite (u32, as defined by IEEE 802.11
 *	section 7.3.2.25.1, e.g. 0x000FAC04)
 * @NL80211_ATTR_KEY_SEQ: transmit key sequence number (IV/PN) for TKIP and
 *	CCMP keys, each six bytes in little endian
 *
 * @NL80211_ATTR_BEACON_INTERVAL: beacon interval in TU
 * @NL80211_ATTR_DTIM_PERIOD: DTIM period for beaconing
 * @NL80211_ATTR_BEACON_HEAD: portion of the beacon before the TIM IE
 * @NL80211_ATTR_BEACON_TAIL: portion of the beacon after the TIM IE
 *
 * @NL80211_ATTR_STA_AID: Association ID for the station (u16)
 * @NL80211_ATTR_STA_FLAGS: flags, nested element with NLA_FLAG attributes of
 *	&enum nl80211_sta_flags (deprecated, use %NL80211_ATTR_STA_FLAGS2)
 * @NL80211_ATTR_STA_LISTEN_INTERVAL: listen interval as defined by
 *	IEEE 802.11 7.3.1.6 (u16).
 * @NL80211_ATTR_STA_SUPPORTED_RATES: supported rates, array of supported
 *	rates as defined by IEEE 802.11 7.3.2.2 but without the length
 *	restriction (at most %NL80211_MAX_SUPP_RATES).
 * @NL80211_ATTR_STA_VLAN: interface index of VLAN interface to move station
 *	to, or the AP interface the station was originally added to to.
 * @NL80211_ATTR_STA_INFO: information about a station, part of station info
 *	given for %NL80211_CMD_GET_STATION, nested attribute containing
 *	info as possible, see &enum nl80211_sta_info.
 *
 * @NL80211_ATTR_WIPHY_BANDS: Information about an operating bands,
 *	consisting of a nested array.
 *
 * @NL80211_ATTR_MESH_ID: mesh id (1-32 bytes).
 * @NL80211_ATTR_STA_PLINK_ACTION: action to perform on the mesh peer link.
 * @NL80211_ATTR_MPATH_NEXT_HOP: MAC address of the next hop for a mesh path.
 * @NL80211_ATTR_MPATH_INFO: information about a mesh_path, part of mesh path
 * 	info given for %NL80211_CMD_GET_MPATH, nested attribute described at
 *	&enum nl80211_mpath_info.
 *
 * @NL80211_ATTR_MNTR_FLAGS: flags, nested element with NLA_FLAG attributes of
 *      &enum nl80211_mntr_flags.
 *
 * @NL80211_ATTR_REG_ALPHA2: an ISO-3166-alpha2 country code for which the
 * 	current regulatory domain should be set to or is already set to.
 * 	For example, 'CR', for Costa Rica. This attribute is used by the kernel
 * 	to query the CRDA to retrieve one regulatory domain. This attribute can
 * 	also be used by userspace to query the kernel for the currently set
 * 	regulatory domain. We chose an alpha2 as that is also used by the
 * 	IEEE-802.11d country information element to identify a country.
 * 	Users can also simply ask the wireless core to set regulatory domain
 * 	to a specific alpha2.
 * @NL80211_ATTR_REG_RULES: a nested array of regulatory domain regulatory
 *	rules.
 *
 * @NL80211_ATTR_BSS_CTS_PROT: whether CTS protection is enabled (u8, 0 or 1)
 * @NL80211_ATTR_BSS_SHORT_PREAMBLE: whether short preamble is enabled
 *	(u8, 0 or 1)
 * @NL80211_ATTR_BSS_SHORT_SLOT_TIME: whether short slot time enabled
 *	(u8, 0 or 1)
 * @NL80211_ATTR_BSS_BASIC_RATES: basic rates, array of basic
 *	rates in format defined by IEEE 802.11 7.3.2.2 but without the length
 *	restriction (at most %NL80211_MAX_SUPP_RATES).
 *
 * @NL80211_ATTR_HT_CAPABILITY: HT Capability information element (from
 *	association request when used with NL80211_CMD_NEW_STATION)
 *
 * @NL80211_ATTR_SUPPORTED_IFTYPES: nested attribute containing all
 *	supported interface types, each a flag attribute with the number
 *	of the interface mode.
 *
 * @NL80211_ATTR_MGMT_SUBTYPE: Management frame subtype for
 *	%NL80211_CMD_SET_MGMT_EXTRA_IE.
 *
 * @NL80211_ATTR_IE: Information element(s) data (used, e.g., with
 *	%NL80211_CMD_SET_MGMT_EXTRA_IE).
 *
 * @NL80211_ATTR_MAX_NUM_SCAN_SSIDS: number of SSIDs you can scan with
 *	a single scan request, a wiphy attribute.
 * @NL80211_ATTR_MAX_NUM_SCHED_SCAN_SSIDS: number of SSIDs you can
 *	scan with a single scheduled scan request, a wiphy attribute.
 * @NL80211_ATTR_MAX_SCAN_IE_LEN: maximum length of information elements
 *	that can be added to a scan request
 * @NL80211_ATTR_MAX_SCHED_SCAN_IE_LEN: maximum length of information
 *	elements that can be added to a scheduled scan request
 * @NL80211_ATTR_MAX_MATCH_SETS: maximum number of sets that can be
 *	used with @NL80211_ATTR_SCHED_SCAN_MATCH, a wiphy attribute.
 *
 * @NL80211_ATTR_SCAN_FREQUENCIES: nested attribute with frequencies (in MHz)
 * @NL80211_ATTR_SCAN_SSIDS: nested attribute with SSIDs, leave out for passive
 *	scanning and include a zero-length SSID (wildcard) for wildcard scan
 * @NL80211_ATTR_BSS: scan result BSS
 *
 * @NL80211_ATTR_REG_INITIATOR: indicates who requested the regulatory domain
 * 	currently in effect. This could be any of the %NL80211_REGDOM_SET_BY_*
 * @NL80211_ATTR_REG_TYPE: indicates the type of the regulatory domain currently
 * 	set. This can be one of the nl80211_reg_type (%NL80211_REGDOM_TYPE_*)
 *
 * @NL80211_ATTR_SUPPORTED_COMMANDS: wiphy attribute that specifies
 *	an array of command numbers (i.e. a mapping index to command number)
 *	that the driver for the given wiphy supports.
 *
 * @NL80211_ATTR_FRAME: frame data (binary attribute), including frame header
 *	and body, but not FCS; used, e.g., with NL80211_CMD_AUTHENTICATE and
 *	NL80211_CMD_ASSOCIATE events
 * @NL80211_ATTR_SSID: SSID (binary attribute, 0..32 octets)
 * @NL80211_ATTR_AUTH_TYPE: AuthenticationType, see &enum nl80211_auth_type,
 *	represented as a u32
 * @NL80211_ATTR_REASON_CODE: ReasonCode for %NL80211_CMD_DEAUTHENTICATE and
 *	%NL80211_CMD_DISASSOCIATE, u16
 *
 * @NL80211_ATTR_KEY_TYPE: Key Type, see &enum nl80211_key_type, represented as
 *	a u32
 *
 * @NL80211_ATTR_FREQ_BEFORE: A channel which has suffered a regulatory change
 * 	due to considerations from a beacon hint. This attribute reflects
 * 	the state of the channel _before_ the beacon hint processing. This
 * 	attributes consists of a nested attribute containing
 * 	NL80211_FREQUENCY_ATTR_*
 * @NL80211_ATTR_FREQ_AFTER: A channel which has suffered a regulatory change
 * 	due to considerations from a beacon hint. This attribute reflects
 * 	the state of the channel _after_ the beacon hint processing. This
 * 	attributes consists of a nested attribute containing
 * 	NL80211_FREQUENCY_ATTR_*
 *
 * @NL80211_ATTR_CIPHER_SUITES: a set of u32 values indicating the supported
 *	cipher suites
 *
 * @NL80211_ATTR_FREQ_FIXED: a flag indicating the IBSS should not try to look
 *	for other networks on different channels
 *
 * @NL80211_ATTR_TIMED_OUT: a flag indicating than an operation timed out; this
 *	is used, e.g., with %NL80211_CMD_AUTHENTICATE event
 *
 * @NL80211_ATTR_USE_MFP: Whether management frame protection (IEEE 802.11w) is
 *	used for the association (&enum nl80211_mfp, represented as a u32);
 *	this attribute can be used
 *	with %NL80211_CMD_ASSOCIATE request
 *
 * @NL80211_ATTR_STA_FLAGS2: Attribute containing a
 *	&struct nl80211_sta_flag_update.
 *
 * @NL80211_ATTR_CONTROL_PORT: A flag indicating whether user space controls
 *	IEEE 802.1X port, i.e., sets/clears %NL80211_STA_FLAG_AUTHORIZED, in
 *	station mode. If the flag is included in %NL80211_CMD_ASSOCIATE
 *	request, the driver will assume that the port is unauthorized until
 *	authorized by user space. Otherwise, port is marked authorized by
 *	default in station mode.
 * @NL80211_ATTR_CONTROL_PORT_ETHERTYPE: A 16-bit value indicating the
 *	ethertype that will be used for key negotiation. It can be
 *	specified with the associate and connect commands. If it is not
 *	specified, the value defaults to 0x888E (PAE, 802.1X). This
 *	attribute is also used as a flag in the wiphy information to
 *	indicate that protocols other than PAE are supported.
 * @NL80211_ATTR_CONTROL_PORT_NO_ENCRYPT: When included along with
 *	%NL80211_ATTR_CONTROL_PORT_ETHERTYPE, indicates that the custom
 *	ethertype frames used for key negotiation must not be encrypted.
 *
 * @NL80211_ATTR_TESTDATA: Testmode data blob, passed through to the driver.
 *	We recommend using nested, driver-specific attributes within this.
 *
 * @NL80211_ATTR_DISCONNECTED_BY_AP: A flag indicating that the DISCONNECT
 *	event was due to the AP disconnecting the station, and not due to
 *	a local disconnect request.
 * @NL80211_ATTR_STATUS_CODE: StatusCode for the %NL80211_CMD_CONNECT
 *	event (u16)
 * @NL80211_ATTR_PRIVACY: Flag attribute, used with connect(), indicating
 *	that protected APs should be used. This is also used with NEW_BEACON to
 *	indicate that the BSS is to use protection.
 *
 * @NL80211_ATTR_CIPHERS_PAIRWISE: Used with CONNECT, ASSOCIATE, and NEW_BEACON
 *	to indicate which unicast key ciphers will be used with the connection
 *	(an array of u32).
 * @NL80211_ATTR_CIPHER_GROUP: Used with CONNECT, ASSOCIATE, and NEW_BEACON to
 *	indicate which group key cipher will be used with the connection (a
 *	u32).
 * @NL80211_ATTR_WPA_VERSIONS: Used with CONNECT, ASSOCIATE, and NEW_BEACON to
 *	indicate which WPA version(s) the AP we want to associate with is using
 *	(a u32 with flags from &enum nl80211_wpa_versions).
 * @NL80211_ATTR_AKM_SUITES: Used with CONNECT, ASSOCIATE, and NEW_BEACON to
 *	indicate which key management algorithm(s) to use (an array of u32).
 *
 * @NL80211_ATTR_REQ_IE: (Re)association request information elements as
 *	sent out by the card, for ROAM and successful CONNECT events.
 * @NL80211_ATTR_RESP_IE: (Re)association response information elements as
 *	sent by peer, for ROAM and successful CONNECT events.
 *
 * @NL80211_ATTR_PREV_BSSID: previous BSSID, to be used by in ASSOCIATE
 *	commands to specify using a reassociate frame
 *
 * @NL80211_ATTR_KEY: key information in a nested attribute with
 *	%NL80211_KEY_* sub-attributes
 * @NL80211_ATTR_KEYS: array of keys for static WEP keys for connect()
 *	and join_ibss(), key information is in a nested attribute each
 *	with %NL80211_KEY_* sub-attributes
 *
 * @NL80211_ATTR_PID: Process ID of a network namespace.
 *
 * @NL80211_ATTR_GENERATION: Used to indicate consistent snapshots for
 *	dumps. This number increases whenever the object list being
 *	dumped changes, and as such userspace can verify that it has
 *	obtained a complete and consistent snapshot by verifying that
 *	all dump messages contain the same generation number. If it
 *	changed then the list changed and the dump should be repeated
 *	completely from scratch.
 *
 * @NL80211_ATTR_4ADDR: Use 4-address frames on a virtual interface
 *
 * @NL80211_ATTR_SURVEY_INFO: survey information about a channel, part of
 *      the survey response for %NL80211_CMD_GET_SURVEY, nested attribute
 *      containing info as possible, see &enum survey_info.
 *
 * @NL80211_ATTR_PMKID: PMK material for PMKSA caching.
 * @NL80211_ATTR_MAX_NUM_PMKIDS: maximum number of PMKIDs a firmware can
 *	cache, a wiphy attribute.
 *
 * @NL80211_ATTR_DURATION: Duration of an operation in milliseconds, u32.
 * @NL80211_ATTR_MAX_REMAIN_ON_CHANNEL_DURATION: Device attribute that
 *	specifies the maximum duration that can be requested with the
 *	remain-on-channel operation, in milliseconds, u32.
 *
 * @NL80211_ATTR_COOKIE: Generic 64-bit cookie to identify objects.
 *
 * @NL80211_ATTR_TX_RATES: Nested set of attributes
 *	(enum nl80211_tx_rate_attributes) describing TX rates per band. The
 *	enum nl80211_band value is used as the index (nla_type() of the nested
 *	data. If a band is not included, it will be configured to allow all
 *	rates based on negotiated supported rates information. This attribute
 *	is used with %NL80211_CMD_SET_TX_BITRATE_MASK.
 *
 * @NL80211_ATTR_FRAME_MATCH: A binary attribute which typically must contain
 *	at least one byte, currently used with @NL80211_CMD_REGISTER_FRAME.
 * @NL80211_ATTR_FRAME_TYPE: A u16 indicating the frame type/subtype for the
 *	@NL80211_CMD_REGISTER_FRAME command.
 * @NL80211_ATTR_TX_FRAME_TYPES: wiphy capability attribute, which is a
 *	nested attribute of %NL80211_ATTR_FRAME_TYPE attributes, containing
 *	information about which frame types can be transmitted with
 *	%NL80211_CMD_FRAME.
 * @NL80211_ATTR_RX_FRAME_TYPES: wiphy capability attribute, which is a
 *	nested attribute of %NL80211_ATTR_FRAME_TYPE attributes, containing
 *	information about which frame types can be registered for RX.
 *
 * @NL80211_ATTR_ACK: Flag attribute indicating that the frame was
 *	acknowledged by the recipient.
 *
 * @NL80211_ATTR_CQM: connection quality monitor configuration in a
 *	nested attribute with %NL80211_ATTR_CQM_* sub-attributes.
 *
 * @NL80211_ATTR_LOCAL_STATE_CHANGE: Flag attribute to indicate that a command
 *	is requesting a local authentication/association state change without
 *	invoking actual management frame exchange. This can be used with
 *	NL80211_CMD_AUTHENTICATE, NL80211_CMD_DEAUTHENTICATE,
 *	NL80211_CMD_DISASSOCIATE.
 *
 * @NL80211_ATTR_AP_ISOLATE: (AP mode) Do not forward traffic between stations
 *	connected to this BSS.
 *
 * @NL80211_ATTR_WIPHY_TX_POWER_SETTING: Transmit power setting type. See
 *      &enum nl80211_tx_power_setting for possible values.
 * @NL80211_ATTR_WIPHY_TX_POWER_LEVEL: Transmit power level in signed mBm units.
 *      This is used in association with @NL80211_ATTR_WIPHY_TX_POWER_SETTING
 *      for non-automatic settings.
 *
 * @NL80211_ATTR_SUPPORT_IBSS_RSN: The device supports IBSS RSN, which mostly
 *	means support for per-station GTKs.
 *
 * @NL80211_ATTR_WIPHY_ANTENNA_TX: Bitmap of allowed antennas for transmitting.
 *	This can be used to mask out antennas which are not attached or should
 *	not be used for transmitting. If an antenna is not selected in this
 *	bitmap the hardware is not allowed to transmit on this antenna.
 *
 *	Each bit represents one antenna, starting with antenna 1 at the first
 *	bit. Depending on which antennas are selected in the bitmap, 802.11n
 *	drivers can derive which chainmasks to use (if all antennas belonging to
 *	a particular chain are disabled this chain should be disabled) and if
 *	a chain has diversity antennas wether diversity should be used or not.
 *	HT capabilities (STBC, TX Beamforming, Antenna selection) can be
 *	derived from the available chains after applying the antenna mask.
 *	Non-802.11n drivers can derive wether to use diversity or not.
 *	Drivers may reject configurations or RX/TX mask combinations they cannot
 *	support by returning -EINVAL.
 *
 * @NL80211_ATTR_WIPHY_ANTENNA_RX: Bitmap of allowed antennas for receiving.
 *	This can be used to mask out antennas which are not attached or should
 *	not be used for receiving. If an antenna is not selected in this bitmap
 *	the hardware should not be configured to receive on this antenna.
 *	For a more detailed description see @NL80211_ATTR_WIPHY_ANTENNA_TX.
 *
 * @NL80211_ATTR_WIPHY_ANTENNA_AVAIL_TX: Bitmap of antennas which are available
 *	for configuration as TX antennas via the above parameters.
 *
 * @NL80211_ATTR_WIPHY_ANTENNA_AVAIL_RX: Bitmap of antennas which are available
 *	for configuration as RX antennas via the above parameters.
 *
 * @NL80211_ATTR_MCAST_RATE: Multicast tx rate (in 100 kbps) for IBSS
 *
 * @NL80211_ATTR_OFFCHANNEL_TX_OK: For management frame TX, the frame may be
 *	transmitted on another channel when the channel given doesn't match
 *	the current channel. If the current channel doesn't match and this
 *	flag isn't set, the frame will be rejected. This is also used as an
 *	nl80211 capability flag.
 *
 * @NL80211_ATTR_BSS_HTOPMODE: HT operation mode (u16)
 *
 * @NL80211_ATTR_KEY_DEFAULT_TYPES: A nested attribute containing flags
 *	attributes, specifying what a key should be set as default as.
 *	See &enum nl80211_key_default_types.
 *
 * @NL80211_ATTR_MESH_SETUP: Optional mesh setup parameters.  These cannot be
 *	changed once the mesh is active.
 * @NL80211_ATTR_MESH_CONFIG: Mesh configuration parameters, a nested attribute
 *	containing attributes from &enum nl80211_meshconf_params.
 * @NL80211_ATTR_SUPPORT_MESH_AUTH: Currently, this means the underlying driver
 *	allows auth frames in a mesh to be passed to userspace for processing via
 *	the @NL80211_MESH_SETUP_USERSPACE_AUTH flag.
 * @NL80211_ATTR_STA_PLINK_STATE: The state of a mesh peer link as
 *	defined in &enum nl80211_plink_state. Used when userspace is
 *	driving the peer link management state machine.
 *	@NL80211_MESH_SETUP_USERSPACE_AMPE must be enabled.
 *
 * @NL80211_ATTR_WOWLAN_TRIGGERS_SUPPORTED: indicates, as part of the wiphy
 *	capabilities, the supported WoWLAN triggers
 * @NL80211_ATTR_WOWLAN_TRIGGERS: used by %NL80211_CMD_SET_WOWLAN to
 *	indicate which WoW triggers should be enabled. This is also
 *	used by %NL80211_CMD_GET_WOWLAN to get the currently enabled WoWLAN
 *	triggers.

 * @NL80211_ATTR_SCHED_SCAN_INTERVAL: Interval between scheduled scan
 *	cycles, in msecs.

 * @NL80211_ATTR_SCHED_SCAN_MATCH: Nested attribute with one or more
 *	sets of attributes to match during scheduled scans.  Only BSSs
 *	that match any of the sets will be reported.  These are
 *	pass-thru filter rules.
 *	For a match to succeed, the BSS must match all attributes of a
 *	set.  Since not every hardware supports matching all types of
 *	attributes, there is no guarantee that the reported BSSs are
 *	fully complying with the match sets and userspace needs to be
 *	able to ignore them by itself.
 *	Thus, the implementation is somewhat hardware-dependent, but
 *	this is only an optimization and the userspace application
 *	needs to handle all the non-filtered results anyway.
 *	If the match attributes don't make sense when combined with
 *	the values passed in @NL80211_ATTR_SCAN_SSIDS (eg. if an SSID
 *	is included in the probe request, but the match attributes
 *	will never let it go through), -EINVAL may be returned.
 *	If ommited, no filtering is done.
 *
 * @NL80211_ATTR_INTERFACE_COMBINATIONS: Nested attribute listing the supported
 *	interface combinations. In each nested item, it contains attributes
 *	defined in &enum nl80211_if_combination_attrs.
 * @NL80211_ATTR_SOFTWARE_IFTYPES: Nested attribute (just like
 *	%NL80211_ATTR_SUPPORTED_IFTYPES) containing the interface types that
 *	are managed in software: interfaces of these types aren't subject to
 *	any restrictions in their number or combinations.
 *
 * @%NL80211_ATTR_REKEY_DATA: nested attribute containing the information
 *	necessary for GTK rekeying in the device, see &enum nl80211_rekey_data.
 *
 * @NL80211_ATTR_SCAN_SUPP_RATES: rates per to be advertised as supported in scan,
 *	nested array attribute containing an entry for each band, with the entry
 *	being a list of supported rates as defined by IEEE 802.11 7.3.2.2 but
 *	without the length restriction (at most %NL80211_MAX_SUPP_RATES).
 *
 * @NL80211_ATTR_HIDDEN_SSID: indicates whether SSID is to be hidden from Beacon
 *	and Probe Response (when response to wildcard Probe Request); see
 *	&enum nl80211_hidden_ssid, represented as a u32
 *
 * @NL80211_ATTR_IE_PROBE_RESP: Information element(s) for Probe Response frame.
 *	This is used with %NL80211_CMD_NEW_BEACON and %NL80211_CMD_SET_BEACON to
 *	provide extra IEs (e.g., WPS/P2P IE) into Probe Response frames when the
 *	driver (or firmware) replies to Probe Request frames.
 * @NL80211_ATTR_IE_ASSOC_RESP: Information element(s) for (Re)Association
 *	Response frames. This is used with %NL80211_CMD_NEW_BEACON and
 *	%NL80211_CMD_SET_BEACON to provide extra IEs (e.g., WPS/P2P IE) into
 *	(Re)Association Response frames when the driver (or firmware) replies to
 *	(Re)Association Request frames.
 *
 * @NL80211_ATTR_STA_WME: Nested attribute containing the wme configuration
 *	of the station, see &enum nl80211_sta_wme_attr.
 * @NL80211_ATTR_SUPPORT_AP_UAPSD: the device supports uapsd when working
 *	as AP.
 *
 * @NL80211_ATTR_ROAM_SUPPORT: Indicates whether the firmware is capable of
 *	roaming to another AP in the same ESS if the signal lever is low.
 *
<<<<<<< HEAD
=======
 * @NL80211_ATTR_PMKSA_CANDIDATE: Nested attribute containing the PMKSA caching
 *	candidate information, see &enum nl80211_pmksa_candidate_attr.
 *
 * @NL80211_ATTR_TX_NO_CCK_RATE: Indicates whether to use CCK rate or not
 *	for management frames transmission. In order to avoid p2p probe/action
 *	frames are being transmitted at CCK rate in 2GHz band, the user space
 *	applications use this attribute.
 *	This attribute is used with %NL80211_CMD_TRIGGER_SCAN and
 *	%NL80211_CMD_FRAME commands.
 *
>>>>>>> 08740735
 * @NL80211_ATTR_MAX: highest attribute number currently defined
 * @__NL80211_ATTR_AFTER_LAST: internal use
 */
enum nl80211_attrs {
/* don't change the order or add anything between, this is ABI! */
	NL80211_ATTR_UNSPEC,

	NL80211_ATTR_WIPHY,
	NL80211_ATTR_WIPHY_NAME,

	NL80211_ATTR_IFINDEX,
	NL80211_ATTR_IFNAME,
	NL80211_ATTR_IFTYPE,

	NL80211_ATTR_MAC,

	NL80211_ATTR_KEY_DATA,
	NL80211_ATTR_KEY_IDX,
	NL80211_ATTR_KEY_CIPHER,
	NL80211_ATTR_KEY_SEQ,
	NL80211_ATTR_KEY_DEFAULT,

	NL80211_ATTR_BEACON_INTERVAL,
	NL80211_ATTR_DTIM_PERIOD,
	NL80211_ATTR_BEACON_HEAD,
	NL80211_ATTR_BEACON_TAIL,

	NL80211_ATTR_STA_AID,
	NL80211_ATTR_STA_FLAGS,
	NL80211_ATTR_STA_LISTEN_INTERVAL,
	NL80211_ATTR_STA_SUPPORTED_RATES,
	NL80211_ATTR_STA_VLAN,
	NL80211_ATTR_STA_INFO,

	NL80211_ATTR_WIPHY_BANDS,

	NL80211_ATTR_MNTR_FLAGS,

	NL80211_ATTR_MESH_ID,
	NL80211_ATTR_STA_PLINK_ACTION,
	NL80211_ATTR_MPATH_NEXT_HOP,
	NL80211_ATTR_MPATH_INFO,

	NL80211_ATTR_BSS_CTS_PROT,
	NL80211_ATTR_BSS_SHORT_PREAMBLE,
	NL80211_ATTR_BSS_SHORT_SLOT_TIME,

	NL80211_ATTR_HT_CAPABILITY,

	NL80211_ATTR_SUPPORTED_IFTYPES,

	NL80211_ATTR_REG_ALPHA2,
	NL80211_ATTR_REG_RULES,

	NL80211_ATTR_MESH_CONFIG,

	NL80211_ATTR_BSS_BASIC_RATES,

	NL80211_ATTR_WIPHY_TXQ_PARAMS,
	NL80211_ATTR_WIPHY_FREQ,
	NL80211_ATTR_WIPHY_CHANNEL_TYPE,

	NL80211_ATTR_KEY_DEFAULT_MGMT,

	NL80211_ATTR_MGMT_SUBTYPE,
	NL80211_ATTR_IE,

	NL80211_ATTR_MAX_NUM_SCAN_SSIDS,

	NL80211_ATTR_SCAN_FREQUENCIES,
	NL80211_ATTR_SCAN_SSIDS,
	NL80211_ATTR_GENERATION, /* replaces old SCAN_GENERATION */
	NL80211_ATTR_BSS,

	NL80211_ATTR_REG_INITIATOR,
	NL80211_ATTR_REG_TYPE,

	NL80211_ATTR_SUPPORTED_COMMANDS,

	NL80211_ATTR_FRAME,
	NL80211_ATTR_SSID,
	NL80211_ATTR_AUTH_TYPE,
	NL80211_ATTR_REASON_CODE,

	NL80211_ATTR_KEY_TYPE,

	NL80211_ATTR_MAX_SCAN_IE_LEN,
	NL80211_ATTR_CIPHER_SUITES,

	NL80211_ATTR_FREQ_BEFORE,
	NL80211_ATTR_FREQ_AFTER,

	NL80211_ATTR_FREQ_FIXED,


	NL80211_ATTR_WIPHY_RETRY_SHORT,
	NL80211_ATTR_WIPHY_RETRY_LONG,
	NL80211_ATTR_WIPHY_FRAG_THRESHOLD,
	NL80211_ATTR_WIPHY_RTS_THRESHOLD,

	NL80211_ATTR_TIMED_OUT,

	NL80211_ATTR_USE_MFP,

	NL80211_ATTR_STA_FLAGS2,

	NL80211_ATTR_CONTROL_PORT,

	NL80211_ATTR_TESTDATA,

	NL80211_ATTR_PRIVACY,

	NL80211_ATTR_DISCONNECTED_BY_AP,
	NL80211_ATTR_STATUS_CODE,

	NL80211_ATTR_CIPHER_SUITES_PAIRWISE,
	NL80211_ATTR_CIPHER_SUITE_GROUP,
	NL80211_ATTR_WPA_VERSIONS,
	NL80211_ATTR_AKM_SUITES,

	NL80211_ATTR_REQ_IE,
	NL80211_ATTR_RESP_IE,

	NL80211_ATTR_PREV_BSSID,

	NL80211_ATTR_KEY,
	NL80211_ATTR_KEYS,

	NL80211_ATTR_PID,

	NL80211_ATTR_4ADDR,

	NL80211_ATTR_SURVEY_INFO,

	NL80211_ATTR_PMKID,
	NL80211_ATTR_MAX_NUM_PMKIDS,

	NL80211_ATTR_DURATION,

	NL80211_ATTR_COOKIE,

	NL80211_ATTR_WIPHY_COVERAGE_CLASS,

	NL80211_ATTR_TX_RATES,

	NL80211_ATTR_FRAME_MATCH,

	NL80211_ATTR_ACK,

	NL80211_ATTR_PS_STATE,

	NL80211_ATTR_CQM,

	NL80211_ATTR_LOCAL_STATE_CHANGE,

	NL80211_ATTR_AP_ISOLATE,

	NL80211_ATTR_WIPHY_TX_POWER_SETTING,
	NL80211_ATTR_WIPHY_TX_POWER_LEVEL,

	NL80211_ATTR_TX_FRAME_TYPES,
	NL80211_ATTR_RX_FRAME_TYPES,
	NL80211_ATTR_FRAME_TYPE,

	NL80211_ATTR_CONTROL_PORT_ETHERTYPE,
	NL80211_ATTR_CONTROL_PORT_NO_ENCRYPT,

	NL80211_ATTR_SUPPORT_IBSS_RSN,

	NL80211_ATTR_WIPHY_ANTENNA_TX,
	NL80211_ATTR_WIPHY_ANTENNA_RX,

	NL80211_ATTR_MCAST_RATE,

	NL80211_ATTR_OFFCHANNEL_TX_OK,

	NL80211_ATTR_BSS_HT_OPMODE,

	NL80211_ATTR_KEY_DEFAULT_TYPES,

	NL80211_ATTR_MAX_REMAIN_ON_CHANNEL_DURATION,

	NL80211_ATTR_MESH_SETUP,

	NL80211_ATTR_WIPHY_ANTENNA_AVAIL_TX,
	NL80211_ATTR_WIPHY_ANTENNA_AVAIL_RX,

	NL80211_ATTR_SUPPORT_MESH_AUTH,
	NL80211_ATTR_STA_PLINK_STATE,

	NL80211_ATTR_WOWLAN_TRIGGERS,
	NL80211_ATTR_WOWLAN_TRIGGERS_SUPPORTED,

	NL80211_ATTR_SCHED_SCAN_INTERVAL,

	NL80211_ATTR_INTERFACE_COMBINATIONS,
	NL80211_ATTR_SOFTWARE_IFTYPES,

	NL80211_ATTR_REKEY_DATA,

	NL80211_ATTR_MAX_NUM_SCHED_SCAN_SSIDS,
	NL80211_ATTR_MAX_SCHED_SCAN_IE_LEN,

	NL80211_ATTR_SCAN_SUPP_RATES,

	NL80211_ATTR_HIDDEN_SSID,

	NL80211_ATTR_IE_PROBE_RESP,
	NL80211_ATTR_IE_ASSOC_RESP,

	NL80211_ATTR_STA_WME,
	NL80211_ATTR_SUPPORT_AP_UAPSD,

	NL80211_ATTR_ROAM_SUPPORT,

	NL80211_ATTR_SCHED_SCAN_MATCH,
	NL80211_ATTR_MAX_MATCH_SETS,

<<<<<<< HEAD
=======
	NL80211_ATTR_PMKSA_CANDIDATE,

	NL80211_ATTR_TX_NO_CCK_RATE,

>>>>>>> 08740735
	/* add attributes here, update the policy in nl80211.c */

	__NL80211_ATTR_AFTER_LAST,
	NL80211_ATTR_MAX = __NL80211_ATTR_AFTER_LAST - 1
};

/* source-level API compatibility */
#define NL80211_ATTR_SCAN_GENERATION NL80211_ATTR_GENERATION
#define	NL80211_ATTR_MESH_PARAMS NL80211_ATTR_MESH_CONFIG

/*
 * Allow user space programs to use #ifdef on new attributes by defining them
 * here
 */
#define NL80211_CMD_CONNECT NL80211_CMD_CONNECT
#define NL80211_ATTR_HT_CAPABILITY NL80211_ATTR_HT_CAPABILITY
#define NL80211_ATTR_BSS_BASIC_RATES NL80211_ATTR_BSS_BASIC_RATES
#define NL80211_ATTR_WIPHY_TXQ_PARAMS NL80211_ATTR_WIPHY_TXQ_PARAMS
#define NL80211_ATTR_WIPHY_FREQ NL80211_ATTR_WIPHY_FREQ
#define NL80211_ATTR_WIPHY_CHANNEL_TYPE NL80211_ATTR_WIPHY_CHANNEL_TYPE
#define NL80211_ATTR_MGMT_SUBTYPE NL80211_ATTR_MGMT_SUBTYPE
#define NL80211_ATTR_IE NL80211_ATTR_IE
#define NL80211_ATTR_REG_INITIATOR NL80211_ATTR_REG_INITIATOR
#define NL80211_ATTR_REG_TYPE NL80211_ATTR_REG_TYPE
#define NL80211_ATTR_FRAME NL80211_ATTR_FRAME
#define NL80211_ATTR_SSID NL80211_ATTR_SSID
#define NL80211_ATTR_AUTH_TYPE NL80211_ATTR_AUTH_TYPE
#define NL80211_ATTR_REASON_CODE NL80211_ATTR_REASON_CODE
#define NL80211_ATTR_CIPHER_SUITES_PAIRWISE NL80211_ATTR_CIPHER_SUITES_PAIRWISE
#define NL80211_ATTR_CIPHER_SUITE_GROUP NL80211_ATTR_CIPHER_SUITE_GROUP
#define NL80211_ATTR_WPA_VERSIONS NL80211_ATTR_WPA_VERSIONS
#define NL80211_ATTR_AKM_SUITES NL80211_ATTR_AKM_SUITES
#define NL80211_ATTR_KEY NL80211_ATTR_KEY
#define NL80211_ATTR_KEYS NL80211_ATTR_KEYS

#define NL80211_MAX_SUPP_RATES			32
#define NL80211_MAX_SUPP_REG_RULES		32
#define NL80211_TKIP_DATA_OFFSET_ENCR_KEY	0
#define NL80211_TKIP_DATA_OFFSET_TX_MIC_KEY	16
#define NL80211_TKIP_DATA_OFFSET_RX_MIC_KEY	24
#define NL80211_HT_CAPABILITY_LEN		26

#define NL80211_MAX_NR_CIPHER_SUITES		5
#define NL80211_MAX_NR_AKM_SUITES		2

/**
 * enum nl80211_iftype - (virtual) interface types
 *
 * @NL80211_IFTYPE_UNSPECIFIED: unspecified type, driver decides
 * @NL80211_IFTYPE_ADHOC: independent BSS member
 * @NL80211_IFTYPE_STATION: managed BSS member
 * @NL80211_IFTYPE_AP: access point
 * @NL80211_IFTYPE_AP_VLAN: VLAN interface for access points; VLAN interfaces
 *	are a bit special in that they must always be tied to a pre-existing
 *	AP type interface.
 * @NL80211_IFTYPE_WDS: wireless distribution interface
 * @NL80211_IFTYPE_MONITOR: monitor interface receiving all frames
 * @NL80211_IFTYPE_MESH_POINT: mesh point
 * @NL80211_IFTYPE_P2P_CLIENT: P2P client
 * @NL80211_IFTYPE_P2P_GO: P2P group owner
 * @NL80211_IFTYPE_MAX: highest interface type number currently defined
 * @NUM_NL80211_IFTYPES: number of defined interface types
 *
 * These values are used with the %NL80211_ATTR_IFTYPE
 * to set the type of an interface.
 *
 */
enum nl80211_iftype {
	NL80211_IFTYPE_UNSPECIFIED,
	NL80211_IFTYPE_ADHOC,
	NL80211_IFTYPE_STATION,
	NL80211_IFTYPE_AP,
	NL80211_IFTYPE_AP_VLAN,
	NL80211_IFTYPE_WDS,
	NL80211_IFTYPE_MONITOR,
	NL80211_IFTYPE_MESH_POINT,
	NL80211_IFTYPE_P2P_CLIENT,
	NL80211_IFTYPE_P2P_GO,

	/* keep last */
	NUM_NL80211_IFTYPES,
	NL80211_IFTYPE_MAX = NUM_NL80211_IFTYPES - 1
};

/**
 * enum nl80211_sta_flags - station flags
 *
 * Station flags. When a station is added to an AP interface, it is
 * assumed to be already associated (and hence authenticated.)
 *
 * @__NL80211_STA_FLAG_INVALID: attribute number 0 is reserved
 * @NL80211_STA_FLAG_AUTHORIZED: station is authorized (802.1X)
 * @NL80211_STA_FLAG_SHORT_PREAMBLE: station is capable of receiving frames
 *	with short barker preamble
 * @NL80211_STA_FLAG_WME: station is WME/QoS capable
 * @NL80211_STA_FLAG_MFP: station uses management frame protection
 * @NL80211_STA_FLAG_AUTHENTICATED: station is authenticated
 * @NL80211_STA_FLAG_MAX: highest station flag number currently defined
 * @__NL80211_STA_FLAG_AFTER_LAST: internal use
 */
enum nl80211_sta_flags {
	__NL80211_STA_FLAG_INVALID,
	NL80211_STA_FLAG_AUTHORIZED,
	NL80211_STA_FLAG_SHORT_PREAMBLE,
	NL80211_STA_FLAG_WME,
	NL80211_STA_FLAG_MFP,
	NL80211_STA_FLAG_AUTHENTICATED,

	/* keep last */
	__NL80211_STA_FLAG_AFTER_LAST,
	NL80211_STA_FLAG_MAX = __NL80211_STA_FLAG_AFTER_LAST - 1
};

/**
 * struct nl80211_sta_flag_update - station flags mask/set
 * @mask: mask of station flags to set
 * @set: which values to set them to
 *
 * Both mask and set contain bits as per &enum nl80211_sta_flags.
 */
struct nl80211_sta_flag_update {
	__u32 mask;
	__u32 set;
} __attribute__((packed));

/**
 * enum nl80211_rate_info - bitrate information
 *
 * These attribute types are used with %NL80211_STA_INFO_TXRATE
 * when getting information about the bitrate of a station.
 *
 * @__NL80211_RATE_INFO_INVALID: attribute number 0 is reserved
 * @NL80211_RATE_INFO_BITRATE: total bitrate (u16, 100kbit/s)
 * @NL80211_RATE_INFO_MCS: mcs index for 802.11n (u8)
 * @NL80211_RATE_INFO_40_MHZ_WIDTH: 40 Mhz dualchannel bitrate
 * @NL80211_RATE_INFO_SHORT_GI: 400ns guard interval
 * @NL80211_RATE_INFO_MAX: highest rate_info number currently defined
 * @__NL80211_RATE_INFO_AFTER_LAST: internal use
 */
enum nl80211_rate_info {
	__NL80211_RATE_INFO_INVALID,
	NL80211_RATE_INFO_BITRATE,
	NL80211_RATE_INFO_MCS,
	NL80211_RATE_INFO_40_MHZ_WIDTH,
	NL80211_RATE_INFO_SHORT_GI,

	/* keep last */
	__NL80211_RATE_INFO_AFTER_LAST,
	NL80211_RATE_INFO_MAX = __NL80211_RATE_INFO_AFTER_LAST - 1
};

/**
 * enum nl80211_sta_bss_param - BSS information collected by STA
 *
 * These attribute types are used with %NL80211_STA_INFO_BSS_PARAM
 * when getting information about the bitrate of a station.
 *
 * @__NL80211_STA_BSS_PARAM_INVALID: attribute number 0 is reserved
 * @NL80211_STA_BSS_PARAM_CTS_PROT: whether CTS protection is enabled (flag)
 * @NL80211_STA_BSS_PARAM_SHORT_PREAMBLE:  whether short preamble is enabled
 *	(flag)
 * @NL80211_STA_BSS_PARAM_SHORT_SLOT_TIME:  whether short slot time is enabled
 *	(flag)
 * @NL80211_STA_BSS_PARAM_DTIM_PERIOD: DTIM period for beaconing (u8)
 * @NL80211_STA_BSS_PARAM_BEACON_INTERVAL: Beacon interval (u16)
 * @NL80211_STA_BSS_PARAM_MAX: highest sta_bss_param number currently defined
 * @__NL80211_STA_BSS_PARAM_AFTER_LAST: internal use
 */
enum nl80211_sta_bss_param {
	__NL80211_STA_BSS_PARAM_INVALID,
	NL80211_STA_BSS_PARAM_CTS_PROT,
	NL80211_STA_BSS_PARAM_SHORT_PREAMBLE,
	NL80211_STA_BSS_PARAM_SHORT_SLOT_TIME,
	NL80211_STA_BSS_PARAM_DTIM_PERIOD,
	NL80211_STA_BSS_PARAM_BEACON_INTERVAL,

	/* keep last */
	__NL80211_STA_BSS_PARAM_AFTER_LAST,
	NL80211_STA_BSS_PARAM_MAX = __NL80211_STA_BSS_PARAM_AFTER_LAST - 1
};

/**
 * enum nl80211_sta_info - station information
 *
 * These attribute types are used with %NL80211_ATTR_STA_INFO
 * when getting information about a station.
 *
 * @__NL80211_STA_INFO_INVALID: attribute number 0 is reserved
 * @NL80211_STA_INFO_INACTIVE_TIME: time since last activity (u32, msecs)
 * @NL80211_STA_INFO_RX_BYTES: total received bytes (u32, from this station)
 * @NL80211_STA_INFO_TX_BYTES: total transmitted bytes (u32, to this station)
 * @NL80211_STA_INFO_SIGNAL: signal strength of last received PPDU (u8, dBm)
 * @NL80211_STA_INFO_TX_BITRATE: current unicast tx rate, nested attribute
 * 	containing info as possible, see &enum nl80211_rate_info
 * @NL80211_STA_INFO_RX_PACKETS: total received packet (u32, from this station)
 * @NL80211_STA_INFO_TX_PACKETS: total transmitted packets (u32, to this
 *	station)
 * @NL80211_STA_INFO_TX_RETRIES: total retries (u32, to this station)
 * @NL80211_STA_INFO_TX_FAILED: total failed packets (u32, to this station)
 * @NL80211_STA_INFO_SIGNAL_AVG: signal strength average (u8, dBm)
 * @NL80211_STA_INFO_LLID: the station's mesh LLID
 * @NL80211_STA_INFO_PLID: the station's mesh PLID
 * @NL80211_STA_INFO_PLINK_STATE: peer link state for the station
 *	(see %enum nl80211_plink_state)
 * @NL80211_STA_INFO_RX_BITRATE: last unicast data frame rx rate, nested
 *	attribute, like NL80211_STA_INFO_TX_BITRATE.
 * @NL80211_STA_INFO_BSS_PARAM: current station's view of BSS, nested attribute
 *     containing info as possible, see &enum nl80211_sta_bss_param
 * @NL80211_STA_INFO_CONNECTED_TIME: time since the station is last connected
 * @__NL80211_STA_INFO_AFTER_LAST: internal
 * @NL80211_STA_INFO_MAX: highest possible station info attribute
 */
enum nl80211_sta_info {
	__NL80211_STA_INFO_INVALID,
	NL80211_STA_INFO_INACTIVE_TIME,
	NL80211_STA_INFO_RX_BYTES,
	NL80211_STA_INFO_TX_BYTES,
	NL80211_STA_INFO_LLID,
	NL80211_STA_INFO_PLID,
	NL80211_STA_INFO_PLINK_STATE,
	NL80211_STA_INFO_SIGNAL,
	NL80211_STA_INFO_TX_BITRATE,
	NL80211_STA_INFO_RX_PACKETS,
	NL80211_STA_INFO_TX_PACKETS,
	NL80211_STA_INFO_TX_RETRIES,
	NL80211_STA_INFO_TX_FAILED,
	NL80211_STA_INFO_SIGNAL_AVG,
	NL80211_STA_INFO_RX_BITRATE,
	NL80211_STA_INFO_BSS_PARAM,
	NL80211_STA_INFO_CONNECTED_TIME,

	/* keep last */
	__NL80211_STA_INFO_AFTER_LAST,
	NL80211_STA_INFO_MAX = __NL80211_STA_INFO_AFTER_LAST - 1
};

/**
 * enum nl80211_mpath_flags - nl80211 mesh path flags
 *
 * @NL80211_MPATH_FLAG_ACTIVE: the mesh path is active
 * @NL80211_MPATH_FLAG_RESOLVING: the mesh path discovery process is running
 * @NL80211_MPATH_FLAG_SN_VALID: the mesh path contains a valid SN
 * @NL80211_MPATH_FLAG_FIXED: the mesh path has been manually set
 * @NL80211_MPATH_FLAG_RESOLVED: the mesh path discovery process succeeded
 */
enum nl80211_mpath_flags {
	NL80211_MPATH_FLAG_ACTIVE =	1<<0,
	NL80211_MPATH_FLAG_RESOLVING =	1<<1,
	NL80211_MPATH_FLAG_SN_VALID =	1<<2,
	NL80211_MPATH_FLAG_FIXED =	1<<3,
	NL80211_MPATH_FLAG_RESOLVED =	1<<4,
};

/**
 * enum nl80211_mpath_info - mesh path information
 *
 * These attribute types are used with %NL80211_ATTR_MPATH_INFO when getting
 * information about a mesh path.
 *
 * @__NL80211_MPATH_INFO_INVALID: attribute number 0 is reserved
 * @NL80211_MPATH_INFO_FRAME_QLEN: number of queued frames for this destination
 * @NL80211_MPATH_INFO_SN: destination sequence number
 * @NL80211_MPATH_INFO_METRIC: metric (cost) of this mesh path
 * @NL80211_MPATH_INFO_EXPTIME: expiration time for the path, in msec from now
 * @NL80211_MPATH_INFO_FLAGS: mesh path flags, enumerated in
 * 	&enum nl80211_mpath_flags;
 * @NL80211_MPATH_INFO_DISCOVERY_TIMEOUT: total path discovery timeout, in msec
 * @NL80211_MPATH_INFO_DISCOVERY_RETRIES: mesh path discovery retries
 * @NL80211_MPATH_INFO_MAX: highest mesh path information attribute number
 *	currently defind
 * @__NL80211_MPATH_INFO_AFTER_LAST: internal use
 */
enum nl80211_mpath_info {
	__NL80211_MPATH_INFO_INVALID,
	NL80211_MPATH_INFO_FRAME_QLEN,
	NL80211_MPATH_INFO_SN,
	NL80211_MPATH_INFO_METRIC,
	NL80211_MPATH_INFO_EXPTIME,
	NL80211_MPATH_INFO_FLAGS,
	NL80211_MPATH_INFO_DISCOVERY_TIMEOUT,
	NL80211_MPATH_INFO_DISCOVERY_RETRIES,

	/* keep last */
	__NL80211_MPATH_INFO_AFTER_LAST,
	NL80211_MPATH_INFO_MAX = __NL80211_MPATH_INFO_AFTER_LAST - 1
};

/**
 * enum nl80211_band_attr - band attributes
 * @__NL80211_BAND_ATTR_INVALID: attribute number 0 is reserved
 * @NL80211_BAND_ATTR_FREQS: supported frequencies in this band,
 *	an array of nested frequency attributes
 * @NL80211_BAND_ATTR_RATES: supported bitrates in this band,
 *	an array of nested bitrate attributes
 * @NL80211_BAND_ATTR_HT_MCS_SET: 16-byte attribute containing the MCS set as
 *	defined in 802.11n
 * @NL80211_BAND_ATTR_HT_CAPA: HT capabilities, as in the HT information IE
 * @NL80211_BAND_ATTR_HT_AMPDU_FACTOR: A-MPDU factor, as in 11n
 * @NL80211_BAND_ATTR_HT_AMPDU_DENSITY: A-MPDU density, as in 11n
 * @NL80211_BAND_ATTR_MAX: highest band attribute currently defined
 * @__NL80211_BAND_ATTR_AFTER_LAST: internal use
 */
enum nl80211_band_attr {
	__NL80211_BAND_ATTR_INVALID,
	NL80211_BAND_ATTR_FREQS,
	NL80211_BAND_ATTR_RATES,

	NL80211_BAND_ATTR_HT_MCS_SET,
	NL80211_BAND_ATTR_HT_CAPA,
	NL80211_BAND_ATTR_HT_AMPDU_FACTOR,
	NL80211_BAND_ATTR_HT_AMPDU_DENSITY,

	/* keep last */
	__NL80211_BAND_ATTR_AFTER_LAST,
	NL80211_BAND_ATTR_MAX = __NL80211_BAND_ATTR_AFTER_LAST - 1
};

#define NL80211_BAND_ATTR_HT_CAPA NL80211_BAND_ATTR_HT_CAPA

/**
 * enum nl80211_frequency_attr - frequency attributes
 * @__NL80211_FREQUENCY_ATTR_INVALID: attribute number 0 is reserved
 * @NL80211_FREQUENCY_ATTR_FREQ: Frequency in MHz
 * @NL80211_FREQUENCY_ATTR_DISABLED: Channel is disabled in current
 *	regulatory domain.
 * @NL80211_FREQUENCY_ATTR_PASSIVE_SCAN: Only passive scanning is
 *	permitted on this channel in current regulatory domain.
 * @NL80211_FREQUENCY_ATTR_NO_IBSS: IBSS networks are not permitted
 *	on this channel in current regulatory domain.
 * @NL80211_FREQUENCY_ATTR_RADAR: Radar detection is mandatory
 *	on this channel in current regulatory domain.
 * @NL80211_FREQUENCY_ATTR_MAX_TX_POWER: Maximum transmission power in mBm
 *	(100 * dBm).
 * @NL80211_FREQUENCY_ATTR_MAX: highest frequency attribute number
 *	currently defined
 * @__NL80211_FREQUENCY_ATTR_AFTER_LAST: internal use
 */
enum nl80211_frequency_attr {
	__NL80211_FREQUENCY_ATTR_INVALID,
	NL80211_FREQUENCY_ATTR_FREQ,
	NL80211_FREQUENCY_ATTR_DISABLED,
	NL80211_FREQUENCY_ATTR_PASSIVE_SCAN,
	NL80211_FREQUENCY_ATTR_NO_IBSS,
	NL80211_FREQUENCY_ATTR_RADAR,
	NL80211_FREQUENCY_ATTR_MAX_TX_POWER,

	/* keep last */
	__NL80211_FREQUENCY_ATTR_AFTER_LAST,
	NL80211_FREQUENCY_ATTR_MAX = __NL80211_FREQUENCY_ATTR_AFTER_LAST - 1
};

#define NL80211_FREQUENCY_ATTR_MAX_TX_POWER NL80211_FREQUENCY_ATTR_MAX_TX_POWER

/**
 * enum nl80211_bitrate_attr - bitrate attributes
 * @__NL80211_BITRATE_ATTR_INVALID: attribute number 0 is reserved
 * @NL80211_BITRATE_ATTR_RATE: Bitrate in units of 100 kbps
 * @NL80211_BITRATE_ATTR_2GHZ_SHORTPREAMBLE: Short preamble supported
 *	in 2.4 GHz band.
 * @NL80211_BITRATE_ATTR_MAX: highest bitrate attribute number
 *	currently defined
 * @__NL80211_BITRATE_ATTR_AFTER_LAST: internal use
 */
enum nl80211_bitrate_attr {
	__NL80211_BITRATE_ATTR_INVALID,
	NL80211_BITRATE_ATTR_RATE,
	NL80211_BITRATE_ATTR_2GHZ_SHORTPREAMBLE,

	/* keep last */
	__NL80211_BITRATE_ATTR_AFTER_LAST,
	NL80211_BITRATE_ATTR_MAX = __NL80211_BITRATE_ATTR_AFTER_LAST - 1
};

/**
 * enum nl80211_initiator - Indicates the initiator of a reg domain request
 * @NL80211_REGDOM_SET_BY_CORE: Core queried CRDA for a dynamic world
 * 	regulatory domain.
 * @NL80211_REGDOM_SET_BY_USER: User asked the wireless core to set the
 * 	regulatory domain.
 * @NL80211_REGDOM_SET_BY_DRIVER: a wireless drivers has hinted to the
 * 	wireless core it thinks its knows the regulatory domain we should be in.
 * @NL80211_REGDOM_SET_BY_COUNTRY_IE: the wireless core has received an
 * 	802.11 country information element with regulatory information it
 * 	thinks we should consider. cfg80211 only processes the country
 *	code from the IE, and relies on the regulatory domain information
 *	structure passed by userspace (CRDA) from our wireless-regdb.
 *	If a channel is enabled but the country code indicates it should
 *	be disabled we disable the channel and re-enable it upon disassociation.
 */
enum nl80211_reg_initiator {
	NL80211_REGDOM_SET_BY_CORE,
	NL80211_REGDOM_SET_BY_USER,
	NL80211_REGDOM_SET_BY_DRIVER,
	NL80211_REGDOM_SET_BY_COUNTRY_IE,
};

/**
 * enum nl80211_reg_type - specifies the type of regulatory domain
 * @NL80211_REGDOM_TYPE_COUNTRY: the regulatory domain set is one that pertains
 *	to a specific country. When this is set you can count on the
 *	ISO / IEC 3166 alpha2 country code being valid.
 * @NL80211_REGDOM_TYPE_WORLD: the regulatory set domain is the world regulatory
 * 	domain.
 * @NL80211_REGDOM_TYPE_CUSTOM_WORLD: the regulatory domain set is a custom
 * 	driver specific world regulatory domain. These do not apply system-wide
 * 	and are only applicable to the individual devices which have requested
 * 	them to be applied.
 * @NL80211_REGDOM_TYPE_INTERSECTION: the regulatory domain set is the product
 *	of an intersection between two regulatory domains -- the previously
 *	set regulatory domain on the system and the last accepted regulatory
 *	domain request to be processed.
 */
enum nl80211_reg_type {
	NL80211_REGDOM_TYPE_COUNTRY,
	NL80211_REGDOM_TYPE_WORLD,
	NL80211_REGDOM_TYPE_CUSTOM_WORLD,
	NL80211_REGDOM_TYPE_INTERSECTION,
};

/**
 * enum nl80211_reg_rule_attr - regulatory rule attributes
 * @__NL80211_REG_RULE_ATTR_INVALID: attribute number 0 is reserved
 * @NL80211_ATTR_REG_RULE_FLAGS: a set of flags which specify additional
 * 	considerations for a given frequency range. These are the
 * 	&enum nl80211_reg_rule_flags.
 * @NL80211_ATTR_FREQ_RANGE_START: starting frequencry for the regulatory
 * 	rule in KHz. This is not a center of frequency but an actual regulatory
 * 	band edge.
 * @NL80211_ATTR_FREQ_RANGE_END: ending frequency for the regulatory rule
 * 	in KHz. This is not a center a frequency but an actual regulatory
 * 	band edge.
 * @NL80211_ATTR_FREQ_RANGE_MAX_BW: maximum allowed bandwidth for this
 * 	frequency range, in KHz.
 * @NL80211_ATTR_POWER_RULE_MAX_ANT_GAIN: the maximum allowed antenna gain
 * 	for a given frequency range. The value is in mBi (100 * dBi).
 * 	If you don't have one then don't send this.
 * @NL80211_ATTR_POWER_RULE_MAX_EIRP: the maximum allowed EIRP for
 * 	a given frequency range. The value is in mBm (100 * dBm).
 * @NL80211_REG_RULE_ATTR_MAX: highest regulatory rule attribute number
 *	currently defined
 * @__NL80211_REG_RULE_ATTR_AFTER_LAST: internal use
 */
enum nl80211_reg_rule_attr {
	__NL80211_REG_RULE_ATTR_INVALID,
	NL80211_ATTR_REG_RULE_FLAGS,

	NL80211_ATTR_FREQ_RANGE_START,
	NL80211_ATTR_FREQ_RANGE_END,
	NL80211_ATTR_FREQ_RANGE_MAX_BW,

	NL80211_ATTR_POWER_RULE_MAX_ANT_GAIN,
	NL80211_ATTR_POWER_RULE_MAX_EIRP,

	/* keep last */
	__NL80211_REG_RULE_ATTR_AFTER_LAST,
	NL80211_REG_RULE_ATTR_MAX = __NL80211_REG_RULE_ATTR_AFTER_LAST - 1
};

/**
 * enum nl80211_sched_scan_match_attr - scheduled scan match attributes
 * @__NL80211_SCHED_SCAN_MATCH_ATTR_INVALID: attribute number 0 is reserved
 * @NL80211_SCHED_SCAN_MATCH_ATTR_SSID: SSID to be used for matching,
 * only report BSS with matching SSID.
 * @NL80211_SCHED_SCAN_MATCH_ATTR_MAX: highest scheduled scan filter
 *	attribute number currently defined
 * @__NL80211_SCHED_SCAN_MATCH_ATTR_AFTER_LAST: internal use
 */
enum nl80211_sched_scan_match_attr {
	__NL80211_SCHED_SCAN_MATCH_ATTR_INVALID,

	NL80211_ATTR_SCHED_SCAN_MATCH_SSID,

	/* keep last */
	__NL80211_SCHED_SCAN_MATCH_ATTR_AFTER_LAST,
	NL80211_SCHED_SCAN_MATCH_ATTR_MAX =
		__NL80211_SCHED_SCAN_MATCH_ATTR_AFTER_LAST - 1
};

/**
 * enum nl80211_reg_rule_flags - regulatory rule flags
 *
 * @NL80211_RRF_NO_OFDM: OFDM modulation not allowed
 * @NL80211_RRF_NO_CCK: CCK modulation not allowed
 * @NL80211_RRF_NO_INDOOR: indoor operation not allowed
 * @NL80211_RRF_NO_OUTDOOR: outdoor operation not allowed
 * @NL80211_RRF_DFS: DFS support is required to be used
 * @NL80211_RRF_PTP_ONLY: this is only for Point To Point links
 * @NL80211_RRF_PTMP_ONLY: this is only for Point To Multi Point links
 * @NL80211_RRF_PASSIVE_SCAN: passive scan is required
 * @NL80211_RRF_NO_IBSS: no IBSS is allowed
 */
enum nl80211_reg_rule_flags {
	NL80211_RRF_NO_OFDM		= 1<<0,
	NL80211_RRF_NO_CCK		= 1<<1,
	NL80211_RRF_NO_INDOOR		= 1<<2,
	NL80211_RRF_NO_OUTDOOR		= 1<<3,
	NL80211_RRF_DFS			= 1<<4,
	NL80211_RRF_PTP_ONLY		= 1<<5,
	NL80211_RRF_PTMP_ONLY		= 1<<6,
	NL80211_RRF_PASSIVE_SCAN	= 1<<7,
	NL80211_RRF_NO_IBSS		= 1<<8,
};

/**
 * enum nl80211_survey_info - survey information
 *
 * These attribute types are used with %NL80211_ATTR_SURVEY_INFO
 * when getting information about a survey.
 *
 * @__NL80211_SURVEY_INFO_INVALID: attribute number 0 is reserved
 * @NL80211_SURVEY_INFO_FREQUENCY: center frequency of channel
 * @NL80211_SURVEY_INFO_NOISE: noise level of channel (u8, dBm)
 * @NL80211_SURVEY_INFO_IN_USE: channel is currently being used
 * @NL80211_SURVEY_INFO_CHANNEL_TIME: amount of time (in ms) that the radio
 *	spent on this channel
 * @NL80211_SURVEY_INFO_CHANNEL_TIME_BUSY: amount of the time the primary
 *	channel was sensed busy (either due to activity or energy detect)
 * @NL80211_SURVEY_INFO_CHANNEL_TIME_EXT_BUSY: amount of time the extension
 *	channel was sensed busy
 * @NL80211_SURVEY_INFO_CHANNEL_TIME_RX: amount of time the radio spent
 *	receiving data
 * @NL80211_SURVEY_INFO_CHANNEL_TIME_TX: amount of time the radio spent
 *	transmitting data
 * @NL80211_SURVEY_INFO_MAX: highest survey info attribute number
 *	currently defined
 * @__NL80211_SURVEY_INFO_AFTER_LAST: internal use
 */
enum nl80211_survey_info {
	__NL80211_SURVEY_INFO_INVALID,
	NL80211_SURVEY_INFO_FREQUENCY,
	NL80211_SURVEY_INFO_NOISE,
	NL80211_SURVEY_INFO_IN_USE,
	NL80211_SURVEY_INFO_CHANNEL_TIME,
	NL80211_SURVEY_INFO_CHANNEL_TIME_BUSY,
	NL80211_SURVEY_INFO_CHANNEL_TIME_EXT_BUSY,
	NL80211_SURVEY_INFO_CHANNEL_TIME_RX,
	NL80211_SURVEY_INFO_CHANNEL_TIME_TX,

	/* keep last */
	__NL80211_SURVEY_INFO_AFTER_LAST,
	NL80211_SURVEY_INFO_MAX = __NL80211_SURVEY_INFO_AFTER_LAST - 1
};

/**
 * enum nl80211_mntr_flags - monitor configuration flags
 *
 * Monitor configuration flags.
 *
 * @__NL80211_MNTR_FLAG_INVALID: reserved
 *
 * @NL80211_MNTR_FLAG_FCSFAIL: pass frames with bad FCS
 * @NL80211_MNTR_FLAG_PLCPFAIL: pass frames with bad PLCP
 * @NL80211_MNTR_FLAG_CONTROL: pass control frames
 * @NL80211_MNTR_FLAG_OTHER_BSS: disable BSSID filtering
 * @NL80211_MNTR_FLAG_COOK_FRAMES: report frames after processing.
 *	overrides all other flags.
 *
 * @__NL80211_MNTR_FLAG_AFTER_LAST: internal use
 * @NL80211_MNTR_FLAG_MAX: highest possible monitor flag
 */
enum nl80211_mntr_flags {
	__NL80211_MNTR_FLAG_INVALID,
	NL80211_MNTR_FLAG_FCSFAIL,
	NL80211_MNTR_FLAG_PLCPFAIL,
	NL80211_MNTR_FLAG_CONTROL,
	NL80211_MNTR_FLAG_OTHER_BSS,
	NL80211_MNTR_FLAG_COOK_FRAMES,

	/* keep last */
	__NL80211_MNTR_FLAG_AFTER_LAST,
	NL80211_MNTR_FLAG_MAX = __NL80211_MNTR_FLAG_AFTER_LAST - 1
};

/**
 * enum nl80211_meshconf_params - mesh configuration parameters
 *
 * Mesh configuration parameters. These can be changed while the mesh is
 * active.
 *
 * @__NL80211_MESHCONF_INVALID: internal use
 *
 * @NL80211_MESHCONF_RETRY_TIMEOUT: specifies the initial retry timeout in
 * millisecond units, used by the Peer Link Open message
 *
 * @NL80211_MESHCONF_CONFIRM_TIMEOUT: specifies the initial confirm timeout, in
 * millisecond units, used by the peer link management to close a peer link
 *
 * @NL80211_MESHCONF_HOLDING_TIMEOUT: specifies the holding timeout, in
 * millisecond units
 *
 * @NL80211_MESHCONF_MAX_PEER_LINKS: maximum number of peer links allowed
 * on this mesh interface
 *
 * @NL80211_MESHCONF_MAX_RETRIES: specifies the maximum number of peer link
 * open retries that can be sent to establish a new peer link instance in a
 * mesh
 *
 * @NL80211_MESHCONF_TTL: specifies the value of TTL field set at a source mesh
 * point.
 *
 * @NL80211_MESHCONF_AUTO_OPEN_PLINKS: whether we should automatically
 * open peer links when we detect compatible mesh peers.
 *
 * @NL80211_MESHCONF_HWMP_MAX_PREQ_RETRIES: the number of action frames
 * containing a PREQ that an MP can send to a particular destination (path
 * target)
 *
 * @NL80211_MESHCONF_PATH_REFRESH_TIME: how frequently to refresh mesh paths
 * (in milliseconds)
 *
 * @NL80211_MESHCONF_MIN_DISCOVERY_TIMEOUT: minimum length of time to wait
 * until giving up on a path discovery (in milliseconds)
 *
 * @NL80211_MESHCONF_HWMP_ACTIVE_PATH_TIMEOUT: The time (in TUs) for which mesh
 * points receiving a PREQ shall consider the forwarding information from the
 * root to be valid. (TU = time unit)
 *
 * @NL80211_MESHCONF_HWMP_PREQ_MIN_INTERVAL: The minimum interval of time (in
 * TUs) during which an MP can send only one action frame containing a PREQ
 * reference element
 *
 * @NL80211_MESHCONF_HWMP_NET_DIAM_TRVS_TIME: The interval of time (in TUs)
 * that it takes for an HWMP information element to propagate across the mesh
 *
 * @NL80211_MESHCONF_HWMP_ROOTMODE: whether root mode is enabled or not
 *
 * @NL80211_MESHCONF_ELEMENT_TTL: specifies the value of TTL field set at a
 * source mesh point for path selection elements.
 *
 * @NL80211_MESHCONF_HWMP_RANN_INTERVAL:  The interval of time (in TUs) between
 * root announcements are transmitted.
 *
 * @NL80211_MESHCONF_GATE_ANNOUNCEMENTS: Advertise that this mesh station has
 * access to a broader network beyond the MBSS.  This is done via Root
 * Announcement frames.
 *
 * @NL80211_MESHCONF_ATTR_MAX: highest possible mesh configuration attribute
 *
 * @__NL80211_MESHCONF_ATTR_AFTER_LAST: internal use
 */
enum nl80211_meshconf_params {
	__NL80211_MESHCONF_INVALID,
	NL80211_MESHCONF_RETRY_TIMEOUT,
	NL80211_MESHCONF_CONFIRM_TIMEOUT,
	NL80211_MESHCONF_HOLDING_TIMEOUT,
	NL80211_MESHCONF_MAX_PEER_LINKS,
	NL80211_MESHCONF_MAX_RETRIES,
	NL80211_MESHCONF_TTL,
	NL80211_MESHCONF_AUTO_OPEN_PLINKS,
	NL80211_MESHCONF_HWMP_MAX_PREQ_RETRIES,
	NL80211_MESHCONF_PATH_REFRESH_TIME,
	NL80211_MESHCONF_MIN_DISCOVERY_TIMEOUT,
	NL80211_MESHCONF_HWMP_ACTIVE_PATH_TIMEOUT,
	NL80211_MESHCONF_HWMP_PREQ_MIN_INTERVAL,
	NL80211_MESHCONF_HWMP_NET_DIAM_TRVS_TIME,
	NL80211_MESHCONF_HWMP_ROOTMODE,
	NL80211_MESHCONF_ELEMENT_TTL,
	NL80211_MESHCONF_HWMP_RANN_INTERVAL,
	NL80211_MESHCONF_GATE_ANNOUNCEMENTS,

	/* keep last */
	__NL80211_MESHCONF_ATTR_AFTER_LAST,
	NL80211_MESHCONF_ATTR_MAX = __NL80211_MESHCONF_ATTR_AFTER_LAST - 1
};

/**
 * enum nl80211_mesh_setup_params - mesh setup parameters
 *
 * Mesh setup parameters.  These are used to start/join a mesh and cannot be
 * changed while the mesh is active.
 *
 * @__NL80211_MESH_SETUP_INVALID: Internal use
 *
 * @NL80211_MESH_SETUP_ENABLE_VENDOR_PATH_SEL: Enable this option to use a
 * vendor specific path selection algorithm or disable it to use the default
 * HWMP.
 *
 * @NL80211_MESH_SETUP_ENABLE_VENDOR_METRIC: Enable this option to use a
 * vendor specific path metric or disable it to use the default Airtime
 * metric.
 *
 * @NL80211_MESH_SETUP_IE: Information elements for this mesh, for instance, a
 * robust security network ie, or a vendor specific information element that
 * vendors will use to identify the path selection methods and metrics in use.
 *
 * @NL80211_MESH_SETUP_USERSPACE_AUTH: Enable this option if an authentication
 * daemon will be authenticating mesh candidates.
 *
 * @NL80211_MESH_SETUP_USERSPACE_AMPE: Enable this option if an authentication
 * daemon will be securing peer link frames.  AMPE is a secured version of Mesh
 * Peering Management (MPM) and is implemented with the assistance of a
 * userspace daemon.  When this flag is set, the kernel will send peer
 * management frames to a userspace daemon that will implement AMPE
 * functionality (security capabilities selection, key confirmation, and key
 * management).  When the flag is unset (default), the kernel can autonomously
 * complete (unsecured) mesh peering without the need of a userspace daemon.
 *
 * @NL80211_MESH_SETUP_ATTR_MAX: highest possible mesh setup attribute number
 * @__NL80211_MESH_SETUP_ATTR_AFTER_LAST: Internal use
 */
enum nl80211_mesh_setup_params {
	__NL80211_MESH_SETUP_INVALID,
	NL80211_MESH_SETUP_ENABLE_VENDOR_PATH_SEL,
	NL80211_MESH_SETUP_ENABLE_VENDOR_METRIC,
	NL80211_MESH_SETUP_IE,
	NL80211_MESH_SETUP_USERSPACE_AUTH,
	NL80211_MESH_SETUP_USERSPACE_AMPE,

	/* keep last */
	__NL80211_MESH_SETUP_ATTR_AFTER_LAST,
	NL80211_MESH_SETUP_ATTR_MAX = __NL80211_MESH_SETUP_ATTR_AFTER_LAST - 1
};

/**
 * enum nl80211_txq_attr - TX queue parameter attributes
 * @__NL80211_TXQ_ATTR_INVALID: Attribute number 0 is reserved
 * @NL80211_TXQ_ATTR_QUEUE: TX queue identifier (NL80211_TXQ_Q_*)
 * @NL80211_TXQ_ATTR_TXOP: Maximum burst time in units of 32 usecs, 0 meaning
 *	disabled
 * @NL80211_TXQ_ATTR_CWMIN: Minimum contention window [a value of the form
 *	2^n-1 in the range 1..32767]
 * @NL80211_TXQ_ATTR_CWMAX: Maximum contention window [a value of the form
 *	2^n-1 in the range 1..32767]
 * @NL80211_TXQ_ATTR_AIFS: Arbitration interframe space [0..255]
 * @__NL80211_TXQ_ATTR_AFTER_LAST: Internal
 * @NL80211_TXQ_ATTR_MAX: Maximum TXQ attribute number
 */
enum nl80211_txq_attr {
	__NL80211_TXQ_ATTR_INVALID,
	NL80211_TXQ_ATTR_QUEUE,
	NL80211_TXQ_ATTR_TXOP,
	NL80211_TXQ_ATTR_CWMIN,
	NL80211_TXQ_ATTR_CWMAX,
	NL80211_TXQ_ATTR_AIFS,

	/* keep last */
	__NL80211_TXQ_ATTR_AFTER_LAST,
	NL80211_TXQ_ATTR_MAX = __NL80211_TXQ_ATTR_AFTER_LAST - 1
};

enum nl80211_txq_q {
	NL80211_TXQ_Q_VO,
	NL80211_TXQ_Q_VI,
	NL80211_TXQ_Q_BE,
	NL80211_TXQ_Q_BK
};

enum nl80211_channel_type {
	NL80211_CHAN_NO_HT,
	NL80211_CHAN_HT20,
	NL80211_CHAN_HT40MINUS,
	NL80211_CHAN_HT40PLUS
};

/**
 * enum nl80211_bss - netlink attributes for a BSS
 *
 * @__NL80211_BSS_INVALID: invalid
 * @NL80211_BSS_BSSID: BSSID of the BSS (6 octets)
 * @NL80211_BSS_FREQUENCY: frequency in MHz (u32)
 * @NL80211_BSS_TSF: TSF of the received probe response/beacon (u64)
 * @NL80211_BSS_BEACON_INTERVAL: beacon interval of the (I)BSS (u16)
 * @NL80211_BSS_CAPABILITY: capability field (CPU order, u16)
 * @NL80211_BSS_INFORMATION_ELEMENTS: binary attribute containing the
 *	raw information elements from the probe response/beacon (bin);
 *	if the %NL80211_BSS_BEACON_IES attribute is present, the IEs here are
 *	from a Probe Response frame; otherwise they are from a Beacon frame.
 *	However, if the driver does not indicate the source of the IEs, these
 *	IEs may be from either frame subtype.
 * @NL80211_BSS_SIGNAL_MBM: signal strength of probe response/beacon
 *	in mBm (100 * dBm) (s32)
 * @NL80211_BSS_SIGNAL_UNSPEC: signal strength of the probe response/beacon
 *	in unspecified units, scaled to 0..100 (u8)
 * @NL80211_BSS_STATUS: status, if this BSS is "used"
 * @NL80211_BSS_SEEN_MS_AGO: age of this BSS entry in ms
 * @NL80211_BSS_BEACON_IES: binary attribute containing the raw information
 *	elements from a Beacon frame (bin); not present if no Beacon frame has
 *	yet been received
 * @__NL80211_BSS_AFTER_LAST: internal
 * @NL80211_BSS_MAX: highest BSS attribute
 */
enum nl80211_bss {
	__NL80211_BSS_INVALID,
	NL80211_BSS_BSSID,
	NL80211_BSS_FREQUENCY,
	NL80211_BSS_TSF,
	NL80211_BSS_BEACON_INTERVAL,
	NL80211_BSS_CAPABILITY,
	NL80211_BSS_INFORMATION_ELEMENTS,
	NL80211_BSS_SIGNAL_MBM,
	NL80211_BSS_SIGNAL_UNSPEC,
	NL80211_BSS_STATUS,
	NL80211_BSS_SEEN_MS_AGO,
	NL80211_BSS_BEACON_IES,

	/* keep last */
	__NL80211_BSS_AFTER_LAST,
	NL80211_BSS_MAX = __NL80211_BSS_AFTER_LAST - 1
};

/**
 * enum nl80211_bss_status - BSS "status"
 * @NL80211_BSS_STATUS_AUTHENTICATED: Authenticated with this BSS.
 * @NL80211_BSS_STATUS_ASSOCIATED: Associated with this BSS.
 * @NL80211_BSS_STATUS_IBSS_JOINED: Joined to this IBSS.
 *
 * The BSS status is a BSS attribute in scan dumps, which
 * indicates the status the interface has wrt. this BSS.
 */
enum nl80211_bss_status {
	NL80211_BSS_STATUS_AUTHENTICATED,
	NL80211_BSS_STATUS_ASSOCIATED,
	NL80211_BSS_STATUS_IBSS_JOINED,
};

/**
 * enum nl80211_auth_type - AuthenticationType
 *
 * @NL80211_AUTHTYPE_OPEN_SYSTEM: Open System authentication
 * @NL80211_AUTHTYPE_SHARED_KEY: Shared Key authentication (WEP only)
 * @NL80211_AUTHTYPE_FT: Fast BSS Transition (IEEE 802.11r)
 * @NL80211_AUTHTYPE_NETWORK_EAP: Network EAP (some Cisco APs and mainly LEAP)
 * @__NL80211_AUTHTYPE_NUM: internal
 * @NL80211_AUTHTYPE_MAX: maximum valid auth algorithm
 * @NL80211_AUTHTYPE_AUTOMATIC: determine automatically (if necessary by
 *	trying multiple times); this is invalid in netlink -- leave out
 *	the attribute for this on CONNECT commands.
 */
enum nl80211_auth_type {
	NL80211_AUTHTYPE_OPEN_SYSTEM,
	NL80211_AUTHTYPE_SHARED_KEY,
	NL80211_AUTHTYPE_FT,
	NL80211_AUTHTYPE_NETWORK_EAP,

	/* keep last */
	__NL80211_AUTHTYPE_NUM,
	NL80211_AUTHTYPE_MAX = __NL80211_AUTHTYPE_NUM - 1,
	NL80211_AUTHTYPE_AUTOMATIC
};

/**
 * enum nl80211_key_type - Key Type
 * @NL80211_KEYTYPE_GROUP: Group (broadcast/multicast) key
 * @NL80211_KEYTYPE_PAIRWISE: Pairwise (unicast/individual) key
 * @NL80211_KEYTYPE_PEERKEY: PeerKey (DLS)
 * @NUM_NL80211_KEYTYPES: number of defined key types
 */
enum nl80211_key_type {
	NL80211_KEYTYPE_GROUP,
	NL80211_KEYTYPE_PAIRWISE,
	NL80211_KEYTYPE_PEERKEY,

	NUM_NL80211_KEYTYPES
};

/**
 * enum nl80211_mfp - Management frame protection state
 * @NL80211_MFP_NO: Management frame protection not used
 * @NL80211_MFP_REQUIRED: Management frame protection required
 */
enum nl80211_mfp {
	NL80211_MFP_NO,
	NL80211_MFP_REQUIRED,
};

enum nl80211_wpa_versions {
	NL80211_WPA_VERSION_1 = 1 << 0,
	NL80211_WPA_VERSION_2 = 1 << 1,
};

/**
 * enum nl80211_key_default_types - key default types
 * @__NL80211_KEY_DEFAULT_TYPE_INVALID: invalid
 * @NL80211_KEY_DEFAULT_TYPE_UNICAST: key should be used as default
 *	unicast key
 * @NL80211_KEY_DEFAULT_TYPE_MULTICAST: key should be used as default
 *	multicast key
 * @NUM_NL80211_KEY_DEFAULT_TYPES: number of default types
 */
enum nl80211_key_default_types {
	__NL80211_KEY_DEFAULT_TYPE_INVALID,
	NL80211_KEY_DEFAULT_TYPE_UNICAST,
	NL80211_KEY_DEFAULT_TYPE_MULTICAST,

	NUM_NL80211_KEY_DEFAULT_TYPES
};

/**
 * enum nl80211_key_attributes - key attributes
 * @__NL80211_KEY_INVALID: invalid
 * @NL80211_KEY_DATA: (temporal) key data; for TKIP this consists of
 *	16 bytes encryption key followed by 8 bytes each for TX and RX MIC
 *	keys
 * @NL80211_KEY_IDX: key ID (u8, 0-3)
 * @NL80211_KEY_CIPHER: key cipher suite (u32, as defined by IEEE 802.11
 *	section 7.3.2.25.1, e.g. 0x000FAC04)
 * @NL80211_KEY_SEQ: transmit key sequence number (IV/PN) for TKIP and
 *	CCMP keys, each six bytes in little endian
 * @NL80211_KEY_DEFAULT: flag indicating default key
 * @NL80211_KEY_DEFAULT_MGMT: flag indicating default management key
 * @NL80211_KEY_TYPE: the key type from enum nl80211_key_type, if not
 *	specified the default depends on whether a MAC address was
 *	given with the command using the key or not (u32)
 * @NL80211_KEY_DEFAULT_TYPES: A nested attribute containing flags
 *	attributes, specifying what a key should be set as default as.
 *	See &enum nl80211_key_default_types.
 * @__NL80211_KEY_AFTER_LAST: internal
 * @NL80211_KEY_MAX: highest key attribute
 */
enum nl80211_key_attributes {
	__NL80211_KEY_INVALID,
	NL80211_KEY_DATA,
	NL80211_KEY_IDX,
	NL80211_KEY_CIPHER,
	NL80211_KEY_SEQ,
	NL80211_KEY_DEFAULT,
	NL80211_KEY_DEFAULT_MGMT,
	NL80211_KEY_TYPE,
	NL80211_KEY_DEFAULT_TYPES,

	/* keep last */
	__NL80211_KEY_AFTER_LAST,
	NL80211_KEY_MAX = __NL80211_KEY_AFTER_LAST - 1
};

/**
 * enum nl80211_tx_rate_attributes - TX rate set attributes
 * @__NL80211_TXRATE_INVALID: invalid
 * @NL80211_TXRATE_LEGACY: Legacy (non-MCS) rates allowed for TX rate selection
 *	in an array of rates as defined in IEEE 802.11 7.3.2.2 (u8 values with
 *	1 = 500 kbps) but without the IE length restriction (at most
 *	%NL80211_MAX_SUPP_RATES in a single array).
 * @__NL80211_TXRATE_AFTER_LAST: internal
 * @NL80211_TXRATE_MAX: highest TX rate attribute
 */
enum nl80211_tx_rate_attributes {
	__NL80211_TXRATE_INVALID,
	NL80211_TXRATE_LEGACY,

	/* keep last */
	__NL80211_TXRATE_AFTER_LAST,
	NL80211_TXRATE_MAX = __NL80211_TXRATE_AFTER_LAST - 1
};

/**
 * enum nl80211_band - Frequency band
 * @NL80211_BAND_2GHZ: 2.4 GHz ISM band
 * @NL80211_BAND_5GHZ: around 5 GHz band (4.9 - 5.7 GHz)
 */
enum nl80211_band {
	NL80211_BAND_2GHZ,
	NL80211_BAND_5GHZ,
};

enum nl80211_ps_state {
	NL80211_PS_DISABLED,
	NL80211_PS_ENABLED,
};

/**
 * enum nl80211_attr_cqm - connection quality monitor attributes
 * @__NL80211_ATTR_CQM_INVALID: invalid
 * @NL80211_ATTR_CQM_RSSI_THOLD: RSSI threshold in dBm. This value specifies
 *	the threshold for the RSSI level at which an event will be sent. Zero
 *	to disable.
 * @NL80211_ATTR_CQM_RSSI_HYST: RSSI hysteresis in dBm. This value specifies
 *	the minimum amount the RSSI level must change after an event before a
 *	new event may be issued (to reduce effects of RSSI oscillation).
 * @NL80211_ATTR_CQM_RSSI_THRESHOLD_EVENT: RSSI threshold event
 * @NL80211_ATTR_CQM_PKT_LOSS_EVENT: a u32 value indicating that this many
 *	consecutive packets were not acknowledged by the peer
 * @__NL80211_ATTR_CQM_AFTER_LAST: internal
 * @NL80211_ATTR_CQM_MAX: highest key attribute
 */
enum nl80211_attr_cqm {
	__NL80211_ATTR_CQM_INVALID,
	NL80211_ATTR_CQM_RSSI_THOLD,
	NL80211_ATTR_CQM_RSSI_HYST,
	NL80211_ATTR_CQM_RSSI_THRESHOLD_EVENT,
	NL80211_ATTR_CQM_PKT_LOSS_EVENT,

	/* keep last */
	__NL80211_ATTR_CQM_AFTER_LAST,
	NL80211_ATTR_CQM_MAX = __NL80211_ATTR_CQM_AFTER_LAST - 1
};

/**
 * enum nl80211_cqm_rssi_threshold_event - RSSI threshold event
 * @NL80211_CQM_RSSI_THRESHOLD_EVENT_LOW: The RSSI level is lower than the
 *      configured threshold
 * @NL80211_CQM_RSSI_THRESHOLD_EVENT_HIGH: The RSSI is higher than the
 *      configured threshold
 */
enum nl80211_cqm_rssi_threshold_event {
	NL80211_CQM_RSSI_THRESHOLD_EVENT_LOW,
	NL80211_CQM_RSSI_THRESHOLD_EVENT_HIGH,
};


/**
 * enum nl80211_tx_power_setting - TX power adjustment
 * @NL80211_TX_POWER_AUTOMATIC: automatically determine transmit power
 * @NL80211_TX_POWER_LIMITED: limit TX power by the mBm parameter
 * @NL80211_TX_POWER_FIXED: fix TX power to the mBm parameter
 */
enum nl80211_tx_power_setting {
	NL80211_TX_POWER_AUTOMATIC,
	NL80211_TX_POWER_LIMITED,
	NL80211_TX_POWER_FIXED,
};

/**
 * enum nl80211_wowlan_packet_pattern_attr - WoWLAN packet pattern attribute
 * @__NL80211_WOWLAN_PKTPAT_INVALID: invalid number for nested attribute
 * @NL80211_WOWLAN_PKTPAT_PATTERN: the pattern, values where the mask has
 *	a zero bit are ignored
 * @NL80211_WOWLAN_PKTPAT_MASK: pattern mask, must be long enough to have
 *	a bit for each byte in the pattern. The lowest-order bit corresponds
 *	to the first byte of the pattern, but the bytes of the pattern are
 *	in a little-endian-like format, i.e. the 9th byte of the pattern
 *	corresponds to the lowest-order bit in the second byte of the mask.
 *	For example: The match 00:xx:00:00:xx:00:00:00:00:xx:xx:xx (where
 *	xx indicates "don't care") would be represented by a pattern of
 *	twelve zero bytes, and a mask of "0xed,0x07".
 *	Note that the pattern matching is done as though frames were not
 *	802.11 frames but 802.3 frames, i.e. the frame is fully unpacked
 *	first (including SNAP header unpacking) and then matched.
 * @NUM_NL80211_WOWLAN_PKTPAT: number of attributes
 * @MAX_NL80211_WOWLAN_PKTPAT: max attribute number
 */
enum nl80211_wowlan_packet_pattern_attr {
	__NL80211_WOWLAN_PKTPAT_INVALID,
	NL80211_WOWLAN_PKTPAT_MASK,
	NL80211_WOWLAN_PKTPAT_PATTERN,

	NUM_NL80211_WOWLAN_PKTPAT,
	MAX_NL80211_WOWLAN_PKTPAT = NUM_NL80211_WOWLAN_PKTPAT - 1,
};

/**
 * struct nl80211_wowlan_pattern_support - pattern support information
 * @max_patterns: maximum number of patterns supported
 * @min_pattern_len: minimum length of each pattern
 * @max_pattern_len: maximum length of each pattern
 *
 * This struct is carried in %NL80211_WOWLAN_TRIG_PKT_PATTERN when
 * that is part of %NL80211_ATTR_WOWLAN_TRIGGERS_SUPPORTED in the
 * capability information given by the kernel to userspace.
 */
struct nl80211_wowlan_pattern_support {
	__u32 max_patterns;
	__u32 min_pattern_len;
	__u32 max_pattern_len;
} __attribute__((packed));

/**
 * enum nl80211_wowlan_triggers - WoWLAN trigger definitions
 * @__NL80211_WOWLAN_TRIG_INVALID: invalid number for nested attributes
 * @NL80211_WOWLAN_TRIG_ANY: wake up on any activity, do not really put
 *	the chip into a special state -- works best with chips that have
 *	support for low-power operation already (flag)
 * @NL80211_WOWLAN_TRIG_DISCONNECT: wake up on disconnect, the way disconnect
 *	is detected is implementation-specific (flag)
 * @NL80211_WOWLAN_TRIG_MAGIC_PKT: wake up on magic packet (6x 0xff, followed
 *	by 16 repetitions of MAC addr, anywhere in payload) (flag)
 * @NL80211_WOWLAN_TRIG_PKT_PATTERN: wake up on the specified packet patterns
 *	which are passed in an array of nested attributes, each nested attribute
 *	defining a with attributes from &struct nl80211_wowlan_trig_pkt_pattern.
 *	Each pattern defines a wakeup packet. The matching is done on the MSDU,
 *	i.e. as though the packet was an 802.3 packet, so the pattern matching
 *	is done after the packet is converted to the MSDU.
 *
 *	In %NL80211_ATTR_WOWLAN_TRIGGERS_SUPPORTED, it is a binary attribute
 *	carrying a &struct nl80211_wowlan_pattern_support.
 * @NL80211_WOWLAN_TRIG_GTK_REKEY_SUPPORTED: Not a real trigger, and cannot be
 *	used when setting, used only to indicate that GTK rekeying is supported
 *	by the device (flag)
 * @NL80211_WOWLAN_TRIG_GTK_REKEY_FAILURE: wake up on GTK rekey failure (if
 *	done by the device) (flag)
 * @NL80211_WOWLAN_TRIG_EAP_IDENT_REQUEST: wake up on EAP Identity Request
 *	packet (flag)
 * @NL80211_WOWLAN_TRIG_4WAY_HANDSHAKE: wake up on 4-way handshake (flag)
 * @NL80211_WOWLAN_TRIG_RFKILL_RELEASE: wake up when rfkill is released
 *	(on devices that have rfkill in the device) (flag)
 * @NUM_NL80211_WOWLAN_TRIG: number of wake on wireless triggers
 * @MAX_NL80211_WOWLAN_TRIG: highest wowlan trigger attribute number
 */
enum nl80211_wowlan_triggers {
	__NL80211_WOWLAN_TRIG_INVALID,
	NL80211_WOWLAN_TRIG_ANY,
	NL80211_WOWLAN_TRIG_DISCONNECT,
	NL80211_WOWLAN_TRIG_MAGIC_PKT,
	NL80211_WOWLAN_TRIG_PKT_PATTERN,
	NL80211_WOWLAN_TRIG_GTK_REKEY_SUPPORTED,
	NL80211_WOWLAN_TRIG_GTK_REKEY_FAILURE,
	NL80211_WOWLAN_TRIG_EAP_IDENT_REQUEST,
	NL80211_WOWLAN_TRIG_4WAY_HANDSHAKE,
	NL80211_WOWLAN_TRIG_RFKILL_RELEASE,

	/* keep last */
	NUM_NL80211_WOWLAN_TRIG,
	MAX_NL80211_WOWLAN_TRIG = NUM_NL80211_WOWLAN_TRIG - 1
};

/**
 * enum nl80211_iface_limit_attrs - limit attributes
 * @NL80211_IFACE_LIMIT_UNSPEC: (reserved)
 * @NL80211_IFACE_LIMIT_MAX: maximum number of interfaces that
 *	can be chosen from this set of interface types (u32)
 * @NL80211_IFACE_LIMIT_TYPES: nested attribute containing a
 *	flag attribute for each interface type in this set
 * @NUM_NL80211_IFACE_LIMIT: number of attributes
 * @MAX_NL80211_IFACE_LIMIT: highest attribute number
 */
enum nl80211_iface_limit_attrs {
	NL80211_IFACE_LIMIT_UNSPEC,
	NL80211_IFACE_LIMIT_MAX,
	NL80211_IFACE_LIMIT_TYPES,

	/* keep last */
	NUM_NL80211_IFACE_LIMIT,
	MAX_NL80211_IFACE_LIMIT = NUM_NL80211_IFACE_LIMIT - 1
};

/**
 * enum nl80211_if_combination_attrs -- interface combination attributes
 *
 * @NL80211_IFACE_COMB_UNSPEC: (reserved)
 * @NL80211_IFACE_COMB_LIMITS: Nested attributes containing the limits
 *	for given interface types, see &enum nl80211_iface_limit_attrs.
 * @NL80211_IFACE_COMB_MAXNUM: u32 attribute giving the total number of
 *	interfaces that can be created in this group. This number doesn't
 *	apply to interfaces purely managed in software, which are listed
 *	in a separate attribute %NL80211_ATTR_INTERFACES_SOFTWARE.
 * @NL80211_IFACE_COMB_STA_AP_BI_MATCH: flag attribute specifying that
 *	beacon intervals within this group must be all the same even for
 *	infrastructure and AP/GO combinations, i.e. the GO(s) must adopt
 *	the infrastructure network's beacon interval.
 * @NL80211_IFACE_COMB_NUM_CHANNELS: u32 attribute specifying how many
 *	different channels may be used within this group.
 * @NUM_NL80211_IFACE_COMB: number of attributes
 * @MAX_NL80211_IFACE_COMB: highest attribute number
 *
 * Examples:
 *	limits = [ #{STA} <= 1, #{AP} <= 1 ], matching BI, channels = 1, max = 2
 *	=> allows an AP and a STA that must match BIs
 *
 *	numbers = [ #{AP, P2P-GO} <= 8 ], channels = 1, max = 8
 *	=> allows 8 of AP/GO
 *
 *	numbers = [ #{STA} <= 2 ], channels = 2, max = 2
 *	=> allows two STAs on different channels
 *
 *	numbers = [ #{STA} <= 1, #{P2P-client,P2P-GO} <= 3 ], max = 4
 *	=> allows a STA plus three P2P interfaces
 *
 * The list of these four possiblities could completely be contained
 * within the %NL80211_ATTR_INTERFACE_COMBINATIONS attribute to indicate
 * that any of these groups must match.
 *
 * "Combinations" of just a single interface will not be listed here,
 * a single interface of any valid interface type is assumed to always
 * be possible by itself. This means that implicitly, for each valid
 * interface type, the following group always exists:
 *	numbers = [ #{<type>} <= 1 ], channels = 1, max = 1
 */
enum nl80211_if_combination_attrs {
	NL80211_IFACE_COMB_UNSPEC,
	NL80211_IFACE_COMB_LIMITS,
	NL80211_IFACE_COMB_MAXNUM,
	NL80211_IFACE_COMB_STA_AP_BI_MATCH,
	NL80211_IFACE_COMB_NUM_CHANNELS,

	/* keep last */
	NUM_NL80211_IFACE_COMB,
	MAX_NL80211_IFACE_COMB = NUM_NL80211_IFACE_COMB - 1
};


/**
 * enum nl80211_plink_state - state of a mesh peer link finite state machine
 *
 * @NL80211_PLINK_LISTEN: initial state, considered the implicit
 *	state of non existant mesh peer links
 * @NL80211_PLINK_OPN_SNT: mesh plink open frame has been sent to
 *	this mesh peer
 * @NL80211_PLINK_OPN_RCVD: mesh plink open frame has been received
 *	from this mesh peer
 * @NL80211_PLINK_CNF_RCVD: mesh plink confirm frame has been
 *	received from this mesh peer
 * @NL80211_PLINK_ESTAB: mesh peer link is established
 * @NL80211_PLINK_HOLDING: mesh peer link is being closed or cancelled
 * @NL80211_PLINK_BLOCKED: all frames transmitted from this mesh
 *	plink are discarded
 * @NUM_NL80211_PLINK_STATES: number of peer link states
 * @MAX_NL80211_PLINK_STATES: highest numerical value of plink states
 */
enum nl80211_plink_state {
	NL80211_PLINK_LISTEN,
	NL80211_PLINK_OPN_SNT,
	NL80211_PLINK_OPN_RCVD,
	NL80211_PLINK_CNF_RCVD,
	NL80211_PLINK_ESTAB,
	NL80211_PLINK_HOLDING,
	NL80211_PLINK_BLOCKED,

	/* keep last */
	NUM_NL80211_PLINK_STATES,
	MAX_NL80211_PLINK_STATES = NUM_NL80211_PLINK_STATES - 1
};

#define NL80211_KCK_LEN			16
#define NL80211_KEK_LEN			16
#define NL80211_REPLAY_CTR_LEN		8

/**
 * enum nl80211_rekey_data - attributes for GTK rekey offload
 * @__NL80211_REKEY_DATA_INVALID: invalid number for nested attributes
 * @NL80211_REKEY_DATA_KEK: key encryption key (binary)
 * @NL80211_REKEY_DATA_KCK: key confirmation key (binary)
 * @NL80211_REKEY_DATA_REPLAY_CTR: replay counter (binary)
 * @NUM_NL80211_REKEY_DATA: number of rekey attributes (internal)
 * @MAX_NL80211_REKEY_DATA: highest rekey attribute (internal)
 */
enum nl80211_rekey_data {
	__NL80211_REKEY_DATA_INVALID,
	NL80211_REKEY_DATA_KEK,
	NL80211_REKEY_DATA_KCK,
	NL80211_REKEY_DATA_REPLAY_CTR,

	/* keep last */
	NUM_NL80211_REKEY_DATA,
	MAX_NL80211_REKEY_DATA = NUM_NL80211_REKEY_DATA - 1
};

/**
 * enum nl80211_hidden_ssid - values for %NL80211_ATTR_HIDDEN_SSID
 * @NL80211_HIDDEN_SSID_NOT_IN_USE: do not hide SSID (i.e., broadcast it in
 *	Beacon frames)
 * @NL80211_HIDDEN_SSID_ZERO_LEN: hide SSID by using zero-length SSID element
 *	in Beacon frames
 * @NL80211_HIDDEN_SSID_ZERO_CONTENTS: hide SSID by using correct length of SSID
 *	element in Beacon frames but zero out each byte in the SSID
 */
enum nl80211_hidden_ssid {
	NL80211_HIDDEN_SSID_NOT_IN_USE,
	NL80211_HIDDEN_SSID_ZERO_LEN,
	NL80211_HIDDEN_SSID_ZERO_CONTENTS
};

/**
 * enum nl80211_sta_wme_attr - station WME attributes
 * @__NL80211_STA_WME_INVALID: invalid number for nested attribute
 * @NL80211_STA_WME_UAPSD_QUEUES: bitmap of uapsd queues. the format
 *	is the same as the AC bitmap in the QoS info field.
 * @NL80211_STA_WME_MAX_SP: max service period. the format is the same
 *	as the MAX_SP field in the QoS info field (but already shifted down).
 * @__NL80211_STA_WME_AFTER_LAST: internal
 * @NL80211_STA_WME_MAX: highest station WME attribute
 */
enum nl80211_sta_wme_attr {
	__NL80211_STA_WME_INVALID,
	NL80211_STA_WME_UAPSD_QUEUES,
	NL80211_STA_WME_MAX_SP,

	/* keep last */
	__NL80211_STA_WME_AFTER_LAST,
	NL80211_STA_WME_MAX = __NL80211_STA_WME_AFTER_LAST - 1
};

<<<<<<< HEAD
=======
/**
 * enum nl80211_pmksa_candidate_attr - attributes for PMKSA caching candidates
 * @__NL80211_PMKSA_CANDIDATE_INVALID: invalid number for nested attributes
 * @NL80211_PMKSA_CANDIDATE_INDEX: candidate index (u32; the smaller, the higher
 *	priority)
 * @NL80211_PMKSA_CANDIDATE_BSSID: candidate BSSID (6 octets)
 * @NL80211_PMKSA_CANDIDATE_PREAUTH: RSN pre-authentication supported (flag)
 * @NUM_NL80211_PMKSA_CANDIDATE: number of PMKSA caching candidate attributes
 *	(internal)
 * @MAX_NL80211_PMKSA_CANDIDATE: highest PMKSA caching candidate attribute
 *	(internal)
 */
enum nl80211_pmksa_candidate_attr {
	__NL80211_PMKSA_CANDIDATE_INVALID,
	NL80211_PMKSA_CANDIDATE_INDEX,
	NL80211_PMKSA_CANDIDATE_BSSID,
	NL80211_PMKSA_CANDIDATE_PREAUTH,

	/* keep last */
	NUM_NL80211_PMKSA_CANDIDATE,
	MAX_NL80211_PMKSA_CANDIDATE = NUM_NL80211_PMKSA_CANDIDATE - 1
};

>>>>>>> 08740735
#endif /* __LINUX_NL80211_H */<|MERGE_RESOLUTION|>--- conflicted
+++ resolved
@@ -1079,8 +1079,6 @@
  * @NL80211_ATTR_ROAM_SUPPORT: Indicates whether the firmware is capable of
  *	roaming to another AP in the same ESS if the signal lever is low.
  *
-<<<<<<< HEAD
-=======
  * @NL80211_ATTR_PMKSA_CANDIDATE: Nested attribute containing the PMKSA caching
  *	candidate information, see &enum nl80211_pmksa_candidate_attr.
  *
@@ -1091,7 +1089,6 @@
  *	This attribute is used with %NL80211_CMD_TRIGGER_SCAN and
  *	%NL80211_CMD_FRAME commands.
  *
->>>>>>> 08740735
  * @NL80211_ATTR_MAX: highest attribute number currently defined
  * @__NL80211_ATTR_AFTER_LAST: internal use
  */
@@ -1310,13 +1307,10 @@
 	NL80211_ATTR_SCHED_SCAN_MATCH,
 	NL80211_ATTR_MAX_MATCH_SETS,
 
-<<<<<<< HEAD
-=======
 	NL80211_ATTR_PMKSA_CANDIDATE,
 
 	NL80211_ATTR_TX_NO_CCK_RATE,
 
->>>>>>> 08740735
 	/* add attributes here, update the policy in nl80211.c */
 
 	__NL80211_ATTR_AFTER_LAST,
@@ -2587,8 +2581,6 @@
 	NL80211_STA_WME_MAX = __NL80211_STA_WME_AFTER_LAST - 1
 };
 
-<<<<<<< HEAD
-=======
 /**
  * enum nl80211_pmksa_candidate_attr - attributes for PMKSA caching candidates
  * @__NL80211_PMKSA_CANDIDATE_INVALID: invalid number for nested attributes
@@ -2612,5 +2604,4 @@
 	MAX_NL80211_PMKSA_CANDIDATE = NUM_NL80211_PMKSA_CANDIDATE - 1
 };
 
->>>>>>> 08740735
 #endif /* __LINUX_NL80211_H */