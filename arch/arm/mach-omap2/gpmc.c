/*
 * GPMC support functions
 *
 * Copyright (C) 2005-2006 Nokia Corporation
 *
 * Author: Juha Yrjola
 *
 * This program is free software; you can redistribute it and/or modify
 * it under the terms of the GNU General Public License version 2 as
 * published by the Free Software Foundation.
 */
#undef DEBUG

#include <linux/kernel.h>
#include <linux/init.h>
#include <linux/err.h>
#include <linux/clk.h>
#include <linux/ioport.h>
#include <linux/spinlock.h>
#include <linux/io.h>
#include <linux/module.h>

#include <asm/mach-types.h>
#include <mach/gpmc.h>

#include <mach/sdrc.h>

/* GPMC register offsets */
#define GPMC_REVISION		0x00
#define GPMC_SYSCONFIG		0x10
#define GPMC_SYSSTATUS		0x14
#define GPMC_IRQSTATUS		0x18
#define GPMC_IRQENABLE		0x1c
#define GPMC_TIMEOUT_CONTROL	0x40
#define GPMC_ERR_ADDRESS	0x44
#define GPMC_ERR_TYPE		0x48
#define GPMC_CONFIG		0x50
#define GPMC_STATUS		0x54
#define GPMC_PREFETCH_CONFIG1	0x1e0
#define GPMC_PREFETCH_CONFIG2	0x1e4
#define GPMC_PREFETCH_CONTROL	0x1ec
#define GPMC_PREFETCH_STATUS	0x1f0
#define GPMC_ECC_CONFIG		0x1f4
#define GPMC_ECC_CONTROL	0x1f8
#define GPMC_ECC_SIZE_CONFIG	0x1fc

#define GPMC_CS0		0x60
#define GPMC_CS_SIZE		0x30

#define GPMC_MEM_START		0x00000000
#define GPMC_MEM_END		0x3FFFFFFF
#define BOOT_ROM_SPACE		0x100000	/* 1MB */

#define GPMC_CHUNK_SHIFT	24		/* 16 MB */
#define GPMC_SECTION_SHIFT	28		/* 128 MB */

static struct resource	gpmc_mem_root;
static struct resource	gpmc_cs_mem[GPMC_CS_NUM];
static DEFINE_SPINLOCK(gpmc_mem_lock);
static unsigned		gpmc_cs_map;

static void __iomem *gpmc_base;

static struct clk *gpmc_l3_clk;

static void gpmc_write_reg(int idx, u32 val)
{
	__raw_writel(val, gpmc_base + idx);
}

static u32 gpmc_read_reg(int idx)
{
	return __raw_readl(gpmc_base + idx);
}

void gpmc_cs_write_reg(int cs, int idx, u32 val)
{
	void __iomem *reg_addr;

	reg_addr = gpmc_base + GPMC_CS0 + (cs * GPMC_CS_SIZE) + idx;
	__raw_writel(val, reg_addr);
}

u32 gpmc_cs_read_reg(int cs, int idx)
{
	void __iomem *reg_addr;

	reg_addr = gpmc_base + GPMC_CS0 + (cs * GPMC_CS_SIZE) + idx;
	return __raw_readl(reg_addr);
}

/* TODO: Add support for gpmc_fck to clock framework and use it */
unsigned long gpmc_get_fclk_period(void)
{
	unsigned long rate = clk_get_rate(gpmc_l3_clk);

	if (rate == 0) {
		printk(KERN_WARNING "gpmc_l3_clk not enabled\n");
		return 0;
	}

	rate /= 1000;
	rate = 1000000000 / rate;	/* In picoseconds */

	return rate;
}

unsigned int gpmc_ns_to_ticks(unsigned int time_ns)
{
	unsigned long tick_ps;

	/* Calculate in picosecs to yield more exact results */
	tick_ps = gpmc_get_fclk_period();

	return (time_ns * 1000 + tick_ps - 1) / tick_ps;
}

unsigned int gpmc_ticks_to_ns(unsigned int ticks)
{
	return ticks * gpmc_get_fclk_period() / 1000;
}

unsigned int gpmc_round_ns_to_ticks(unsigned int time_ns)
{
	unsigned long ticks = gpmc_ns_to_ticks(time_ns);

	return ticks * gpmc_get_fclk_period() / 1000;
}

#ifdef DEBUG
static int set_gpmc_timing_reg(int cs, int reg, int st_bit, int end_bit,
			       int time, const char *name)
#else
static int set_gpmc_timing_reg(int cs, int reg, int st_bit, int end_bit,
			       int time)
#endif
{
	u32 l;
	int ticks, mask, nr_bits;

	if (time == 0)
		ticks = 0;
	else
		ticks = gpmc_ns_to_ticks(time);
	nr_bits = end_bit - st_bit + 1;
	if (ticks >= 1 << nr_bits) {
#ifdef DEBUG
		printk(KERN_INFO "GPMC CS%d: %-10s* %3d ns, %3d ticks >= %d\n",
				cs, name, time, ticks, 1 << nr_bits);
#endif
		return -1;
	}

	mask = (1 << nr_bits) - 1;
	l = gpmc_cs_read_reg(cs, reg);
#ifdef DEBUG
	printk(KERN_INFO
		"GPMC CS%d: %-10s: %3d ticks, %3lu ns (was %3i ticks) %3d ns\n",
	       cs, name, ticks, gpmc_get_fclk_period() * ticks / 1000,
			(l >> st_bit) & mask, time);
#endif
	l &= ~(mask << st_bit);
	l |= ticks << st_bit;
	gpmc_cs_write_reg(cs, reg, l);

	return 0;
}

#ifdef DEBUG
#define GPMC_SET_ONE(reg, st, end, field) \
	if (set_gpmc_timing_reg(cs, (reg), (st), (end),		\
			t->field, #field) < 0)			\
		return -1
#else
#define GPMC_SET_ONE(reg, st, end, field) \
	if (set_gpmc_timing_reg(cs, (reg), (st), (end), t->field) < 0) \
		return -1
#endif

int gpmc_cs_calc_divider(int cs, unsigned int sync_clk)
{
	int div;
	u32 l;

	l = sync_clk * 1000 + (gpmc_get_fclk_period() - 1);
	div = l / gpmc_get_fclk_period();
	if (div > 4)
		return -1;
	if (div <= 0)
		div = 1;

	return div;
}

int gpmc_cs_set_timings(int cs, const struct gpmc_timings *t)
{
	int div;
	u32 l;

	div = gpmc_cs_calc_divider(cs, t->sync_clk);
	if (div < 0)
		return -1;

	GPMC_SET_ONE(GPMC_CS_CONFIG2,  0,  3, cs_on);
	GPMC_SET_ONE(GPMC_CS_CONFIG2,  8, 12, cs_rd_off);
	GPMC_SET_ONE(GPMC_CS_CONFIG2, 16, 20, cs_wr_off);

	GPMC_SET_ONE(GPMC_CS_CONFIG3,  0,  3, adv_on);
	GPMC_SET_ONE(GPMC_CS_CONFIG3,  8, 12, adv_rd_off);
	GPMC_SET_ONE(GPMC_CS_CONFIG3, 16, 20, adv_wr_off);

	GPMC_SET_ONE(GPMC_CS_CONFIG4,  0,  3, oe_on);
	GPMC_SET_ONE(GPMC_CS_CONFIG4,  8, 12, oe_off);
	GPMC_SET_ONE(GPMC_CS_CONFIG4, 16, 19, we_on);
	GPMC_SET_ONE(GPMC_CS_CONFIG4, 24, 28, we_off);

	GPMC_SET_ONE(GPMC_CS_CONFIG5,  0,  4, rd_cycle);
	GPMC_SET_ONE(GPMC_CS_CONFIG5,  8, 12, wr_cycle);
	GPMC_SET_ONE(GPMC_CS_CONFIG5, 16, 20, access);

	GPMC_SET_ONE(GPMC_CS_CONFIG5, 24, 27, page_burst_access);

	if (cpu_is_omap34xx()) {
		GPMC_SET_ONE(GPMC_CS_CONFIG6, 16, 19, wr_data_mux_bus);
		GPMC_SET_ONE(GPMC_CS_CONFIG6, 24, 28, wr_access);
	}

	/* caller is expected to have initialized CONFIG1 to cover
	 * at least sync vs async
	 */
	l = gpmc_cs_read_reg(cs, GPMC_CS_CONFIG1);
	if (l & (GPMC_CONFIG1_READTYPE_SYNC | GPMC_CONFIG1_WRITETYPE_SYNC)) {
#ifdef DEBUG
		printk(KERN_INFO "GPMC CS%d CLK period is %lu ns (div %d)\n",
				cs, (div * gpmc_get_fclk_period()) / 1000, div);
#endif
		l &= ~0x03;
		l |= (div - 1);
		gpmc_cs_write_reg(cs, GPMC_CS_CONFIG1, l);
	}

	return 0;
}

static void gpmc_cs_enable_mem(int cs, u32 base, u32 size)
{
	u32 l;
	u32 mask;

	mask = (1 << GPMC_SECTION_SHIFT) - size;
	l = gpmc_cs_read_reg(cs, GPMC_CS_CONFIG7);
	l &= ~0x3f;
	l = (base >> GPMC_CHUNK_SHIFT) & 0x3f;
	l &= ~(0x0f << 8);
	l |= ((mask >> GPMC_CHUNK_SHIFT) & 0x0f) << 8;
	l |= 1 << 6;		/* CSVALID */
	gpmc_cs_write_reg(cs, GPMC_CS_CONFIG7, l);
}

static void gpmc_cs_disable_mem(int cs)
{
	u32 l;

	l = gpmc_cs_read_reg(cs, GPMC_CS_CONFIG7);
	l &= ~(1 << 6);		/* CSVALID */
	gpmc_cs_write_reg(cs, GPMC_CS_CONFIG7, l);
}

static void gpmc_cs_get_memconf(int cs, u32 *base, u32 *size)
{
	u32 l;
	u32 mask;

	l = gpmc_cs_read_reg(cs, GPMC_CS_CONFIG7);
	*base = (l & 0x3f) << GPMC_CHUNK_SHIFT;
	mask = (l >> 8) & 0x0f;
	*size = (1 << GPMC_SECTION_SHIFT) - (mask << GPMC_CHUNK_SHIFT);
}

static int gpmc_cs_mem_enabled(int cs)
{
	u32 l;

	l = gpmc_cs_read_reg(cs, GPMC_CS_CONFIG7);
	return l & (1 << 6);
}

int gpmc_cs_set_reserved(int cs, int reserved)
{
	if (cs > GPMC_CS_NUM)
		return -ENODEV;

	gpmc_cs_map &= ~(1 << cs);
	gpmc_cs_map |= (reserved ? 1 : 0) << cs;

	return 0;
}

int gpmc_cs_reserved(int cs)
{
	if (cs > GPMC_CS_NUM)
		return -ENODEV;

	return gpmc_cs_map & (1 << cs);
}

static unsigned long gpmc_mem_align(unsigned long size)
{
	int order;

	size = (size - 1) >> (GPMC_CHUNK_SHIFT - 1);
	order = GPMC_CHUNK_SHIFT - 1;
	do {
		size >>= 1;
		order++;
	} while (size);
	size = 1 << order;
	return size;
}

static int gpmc_cs_insert_mem(int cs, unsigned long base, unsigned long size)
{
	struct resource	*res = &gpmc_cs_mem[cs];
	int r;

	size = gpmc_mem_align(size);
	spin_lock(&gpmc_mem_lock);
	res->start = base;
	res->end = base + size - 1;
	r = request_resource(&gpmc_mem_root, res);
	spin_unlock(&gpmc_mem_lock);

	return r;
}

int gpmc_cs_request(int cs, unsigned long size, unsigned long *base)
{
	struct resource *res = &gpmc_cs_mem[cs];
	int r = -1;

	if (cs > GPMC_CS_NUM)
		return -ENODEV;

	size = gpmc_mem_align(size);
	if (size > (1 << GPMC_SECTION_SHIFT))
		return -ENOMEM;

	spin_lock(&gpmc_mem_lock);
	if (gpmc_cs_reserved(cs)) {
		r = -EBUSY;
		goto out;
	}
	if (gpmc_cs_mem_enabled(cs))
		r = adjust_resource(res, res->start & ~(size - 1), size);
	if (r < 0)
		r = allocate_resource(&gpmc_mem_root, res, size, 0, ~0,
				      size, NULL, NULL);
	if (r < 0)
		goto out;

	gpmc_cs_enable_mem(cs, res->start, res->end - res->start + 1);
	*base = res->start;
	gpmc_cs_set_reserved(cs, 1);
out:
	spin_unlock(&gpmc_mem_lock);
	return r;
}
EXPORT_SYMBOL(gpmc_cs_request);

void gpmc_cs_free(int cs)
{
	spin_lock(&gpmc_mem_lock);
	if (cs >= GPMC_CS_NUM || !gpmc_cs_reserved(cs)) {
		printk(KERN_ERR "Trying to free non-reserved GPMC CS%d\n", cs);
		BUG();
		spin_unlock(&gpmc_mem_lock);
		return;
	}
	gpmc_cs_disable_mem(cs);
	release_resource(&gpmc_cs_mem[cs]);
	gpmc_cs_set_reserved(cs, 0);
	spin_unlock(&gpmc_mem_lock);
}
EXPORT_SYMBOL(gpmc_cs_free);

static void __init gpmc_mem_init(void)
{
	int cs;
	unsigned long boot_rom_space = 0;

	/* never allocate the first page, to facilitate bug detection;
	 * even if we didn't boot from ROM.
	 */
	boot_rom_space = BOOT_ROM_SPACE;
	/* In apollon the CS0 is mapped as 0x0000 0000 */
	if (machine_is_omap_apollon())
		boot_rom_space = 0;
	gpmc_mem_root.start = GPMC_MEM_START + boot_rom_space;
	gpmc_mem_root.end = GPMC_MEM_END;

	/* Reserve all regions that has been set up by bootloader */
	for (cs = 0; cs < GPMC_CS_NUM; cs++) {
		u32 base, size;

		if (!gpmc_cs_mem_enabled(cs))
			continue;
		gpmc_cs_get_memconf(cs, &base, &size);
		if (gpmc_cs_insert_mem(cs, base, size) < 0)
			BUG();
	}
}

void __init gpmc_init(void)
{
	u32 l;
	char *ck;

	if (cpu_is_omap24xx()) {
		ck = "core_l3_ck";
		if (cpu_is_omap2420())
			l = OMAP2420_GPMC_BASE;
		else
			l = OMAP34XX_GPMC_BASE;
	} else if (cpu_is_omap34xx()) {
		ck = "gpmc_fck";
		l = OMAP34XX_GPMC_BASE;
	}

	gpmc_l3_clk = clk_get(NULL, ck);
	if (IS_ERR(gpmc_l3_clk)) {
		printk(KERN_ERR "Could not get GPMC clock %s\n", ck);
<<<<<<< HEAD
		return -ENODEV;
=======
		BUG();
>>>>>>> c07f62e5
	}

	gpmc_base = ioremap(l, SZ_4K);
	if (!gpmc_base) {
		clk_put(gpmc_l3_clk);
		printk(KERN_ERR "Could not get GPMC register memory\n");
<<<<<<< HEAD
		return -ENOMEM;
	}

	BUG_ON(IS_ERR(gpmc_l3_clk));
=======
		BUG();
	}
>>>>>>> c07f62e5

	l = gpmc_read_reg(GPMC_REVISION);
	printk(KERN_INFO "GPMC revision %d.%d\n", (l >> 4) & 0x0f, l & 0x0f);
	/* Set smart idle mode and automatic L3 clock gating */
	l = gpmc_read_reg(GPMC_SYSCONFIG);
	l &= 0x03 << 3;
	l |= (0x02 << 3) | (1 << 0);
	gpmc_write_reg(GPMC_SYSCONFIG, l);

	gpmc_mem_init();
}<|MERGE_RESOLUTION|>--- conflicted
+++ resolved
@@ -429,26 +429,15 @@
 	gpmc_l3_clk = clk_get(NULL, ck);
 	if (IS_ERR(gpmc_l3_clk)) {
 		printk(KERN_ERR "Could not get GPMC clock %s\n", ck);
-<<<<<<< HEAD
-		return -ENODEV;
-=======
 		BUG();
->>>>>>> c07f62e5
 	}
 
 	gpmc_base = ioremap(l, SZ_4K);
 	if (!gpmc_base) {
 		clk_put(gpmc_l3_clk);
 		printk(KERN_ERR "Could not get GPMC register memory\n");
-<<<<<<< HEAD
-		return -ENOMEM;
-	}
-
-	BUG_ON(IS_ERR(gpmc_l3_clk));
-=======
 		BUG();
 	}
->>>>>>> c07f62e5
 
 	l = gpmc_read_reg(GPMC_REVISION);
 	printk(KERN_INFO "GPMC revision %d.%d\n", (l >> 4) & 0x0f, l & 0x0f);
